--- conflicted
+++ resolved
@@ -9,11 +9,7 @@
 @pytest.fixture
 def n_pix():
     """Get test pixel count for consistency."""
-<<<<<<< HEAD
     return np.random.randint(1, 11) * 2
-=======
-    return 4
->>>>>>> 6e02e380
 
 
 @pytest.fixture
@@ -315,15 +311,6 @@
 
 def test_expand_1d_to_3d(test_ir, n_pix):
     """Test expansion of 1D array into spherical shell."""
-<<<<<<< HEAD
-    arr_1d = np.ones(n_pix // 2)
-    arr_3d = test_ir.expand_1d_to_3d(arr_1d)
-
-    assert arr_3d.shape == (n_pix, n_pix, n_pix)
-    assert np.allclose(arr_1d[:], arr_3d[n_pix // 2 :, n_pix // 2, n_pix // 2])
-    assert np.allclose(arr_1d[:], arr_3d[n_pix // 2, n_pix // 2 :, n_pix // 2])
-    assert np.allclose(arr_1d[:], arr_3d[n_pix // 2, n_pix // 2, n_pix // 2 :])
-=======
     for arr_1d in [np.ones(n_pix // 2), np.arange(n_pix // 2)]:
         arr_3d = test_ir.expand_1d_to_3d(arr_1d)
 
@@ -347,7 +334,6 @@
         assert np.allclose(
             arr_1d_rev, arr_3d[n_pix // 2, n_pix // 2, 1 : n_pix // 2 + 1]
         )
->>>>>>> 6e02e380
 
 
 def test_iterative_refinement(test_ir, n_pix):
