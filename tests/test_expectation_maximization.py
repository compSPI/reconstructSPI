--- conflicted
+++ resolved
@@ -16,19 +16,8 @@
 def test_ir(n):
     """Instantiate IterativeRefinement class for testing."""
     ex_ctf = {
-<<<<<<< HEAD
-        's': np.ones((n, n)),
-        'a': np.ones((n, n)),
-        'def1': 1.0,
-        'def2': 1.0,
-        'angast': 0.1,
-        'kv': 0.1,
-        'cs': 0.1,
-        'bf': 0.1,
-        'lp': 0.1
-=======
-        "s": np.ones(n, n),
-        "a": np.ones(n, n),
+        "s": np.ones((n, n)),
+        "a": np.ones((n, n)),
         "def1": 1.0,
         "def2": 1.0,
         "angast": 0.1,
@@ -36,7 +25,6 @@
         "cs": 0.1,
         "bf": 0.1,
         "lp": 0.1,
->>>>>>> 0ac923c2
     }
     map_3d = np.zeros((n, n, n))
     particles = np.zeros((n, n, n))
