"""Test bayesian expectation maximization process."""

import numpy as np
import pytest

from reconstructSPI.iterative_refinement import expectation_maximization as em


@pytest.fixture
def n_pix():
    """Get test pixel count for consistency."""
    return 2


@pytest.fixture
def n_particles():
    """Get test particle count for consistency."""
    return 2


@pytest.fixture
def test_ir(n_pix, n_particles):
    """Instantiate IterativeRefinement class for testing."""
    ex_ctf = {
        "s": np.ones((n_pix, n_pix)),
        "a": np.ones((n_pix, n_pix)),
        "def1": 1.0,
        "def2": 1.0,
        "angast": 0.1,
        "kv": 0.1,
        "cs": 0.1,
        "bf": 0.1,
        "lp": 0.1,
    }
    map_3d = np.zeros((n_pix, n_pix, n_pix))
    particles = np.zeros((n_particles, n_pix, n_pix))
    ctf_info = [
        ex_ctf,
    ] * n_particles
    itr = 2
    ir = em.IterativeRefinement(map_3d, particles, ctf_info, itr)
    return ir


def test_split_array(test_ir, n_particles):
    """Test splitting of array in two halves."""
    arr = np.zeros(n_particles)
    arr1, arr2 = test_ir.split_array(arr)
    assert arr1.shape == (n_particles // 2,)
    assert arr2.shape == (n_particles // 2,)

    arr = np.zeros(n_particles + 1)
    arr1, arr2 = test_ir.split_array(arr)
    assert arr1.shape == ((n_particles + 1) // 2,)
    assert arr2.shape == ((n_particles + 1) // 2,)

    arr = ["a", "b"]
    arr1, arr2 = test_ir.split_array(arr)
    assert len(arr1) == 1
    assert len(arr2) == 1


def test_fft_3d(test_ir, n_pix):
    """Test 3D fourier transform."""
    arr = np.zeros((n_pix, n_pix, n_pix))
    fft_arr = test_ir.fft_3d(arr)
    assert fft_arr.shape == arr.shape


def test_ifft_3d(test_ir, n_pix):
    """Test 3D inverse fourier transform."""
    fft_arr = np.zeros((n_pix, n_pix, n_pix))
    arr = test_ir.fft_3d(fft_arr)
    assert fft_arr.shape == arr.shape


def test_build_ctf_array(test_ir, n_particles, n_pix):
    """Test bulding arbitrary CTF array."""
    ctfs = test_ir.build_ctf_array()
    assert len(ctfs) == n_particles
    assert ctfs[0].shape == (n_pix, n_pix)


def test_grid_SO3_uniform(test_ir, n_particles):
    """Test generation of rotations in SO(3)."""
    rots = test_ir.grid_SO3_uniform(n_particles)
    assert rots.shape == (n_particles, 3, 3)


def test_generate_xy_plane(test_ir, n_pix):
    """Test generation of xy plane."""
    xy_plane = test_ir.generate_xy_plane(n_pix)
    assert xy_plane.shape == (n_pix**2, 3)


def test_generate_slices(test_ir, n_particles, n_pix):
    """Test generation of slices."""
    map_3d = np.ones((n_pix, n_pix, n_pix))
    rots = test_ir.grid_SO3_uniform(n_particles)
    xy_plane = test_ir.generate_xy_plane(n_pix)

    slices, xyz_rotated = test_ir.generate_slices(map_3d, xy_plane, n_pix, rots)

    assert xy_plane.shape == (n_pix**2, 3)
    assert slices.shape == (n_particles, n_pix, n_pix)
    assert xyz_rotated.shape == (n_pix**2, 3)


def test_apply_ctf_to_slice(test_ir, n_pix):
    """Test convolution of particle slice with CTF."""
    particle_slice = np.ones((n_pix, n_pix))
    ctf = np.ones((n_pix, n_pix))
    convolved = test_ir.apply_ctf_to_slice(particle_slice, ctf)

    assert convolved.shape == (n_pix, n_pix)


def test_compute_bayesian_weights(test_ir, n_particles, n_pix):
    """Test computation of bayesian weights.

    For use under Gaussian white noise model.
    """
    particle = np.ones((n_pix // 2, n_pix, n_pix))
    slices = np.ones((n_particles, n_pix, n_pix))
    bayesian_weights = test_ir.compute_bayesian_weights(particle, slices)

    assert bayesian_weights.shape == (n_particles,)


def test_apply_wiener_filter(test_ir, n_pix):
    """Test application of Wiener filter to particle projection."""
    projection = np.ones((n_pix, n_pix))
    ctf = np.zeros((n_pix, n_pix))
    small_number = 0.01

    projection_wfilter_f = test_ir.apply_wiener_filter(projection, ctf, small_number)
    assert projection_wfilter_f.shape == (n_pix, n_pix)


def test_insert_slice(test_ir, n_pix):
    """Test insertion of particle slice."""
    particle_slice = np.ones((n_pix, n_pix))
    xyz = test_ir.generate_xy_plane(n_pix)

    inserted, count = test_ir.insert_slice(particle_slice, xyz, n_pix)
    assert inserted.shape == (n_pix, n_pix, n_pix)
    assert count.shape == (n_pix, n_pix, n_pix)


def test_compute_fsc(test_ir, n_pix):
    """Test computation of FSC."""
    map_1 = np.ones((n_pix, n_pix, n_pix))
    map_2 = np.ones((n_pix, n_pix, n_pix))

    fsc_1 = test_ir.compute_fsc(map_1, map_2)
    assert fsc_1.shape == (n_pix // 2,)


def test_expand_1d_to_3d(test_ir, n_pix):
    """Test expansion of 1D array into spherical shell."""
    arr_1d = np.ones(n_pix // 2)
    arr_3d = test_ir.expand_1d_to_3d(arr_1d)

<<<<<<< HEAD
    assert arr_3d.shape == (n_pix, n_pix, n_pix)
    assert np.allclose(arr_1d[:], arr_3d[n_pix // 2:, n_pix // 2, n_pix // 2])
    assert np.allclose(arr_1d[:], arr_3d[n_pix // 2, n_pix // 2:, n_pix // 2])
    assert np.allclose(arr_1d[:], arr_3d[n_pix // 2, n_pix // 2, n_pix // 2:])
=======
    assert spherical.shape == (n_pix, n_pix, n_pix)
    assert np.allclose(arr_1d[:], arr_3d[n_pix // 2 :, n_pix // 2, n_pix // 2])
    assert np.allclose(arr_1d[:], arr_3d[n_pix // 2, n_pix // 2 :, n_pix // 2])
    assert np.allclose(arr_1d[:], arr_3d[n_pix // 2, n_pix // 2, n_pix // 2 :])
>>>>>>> 899545d2


def test_iterative_refinement(test_ir, n_pix):
    """Test complete iterative refinement algorithm."""
    (
        map_3d_r_final,
        half_map_3d_r_1,
        half_map_3d_r_2,
        fsc_1d,
    ) = test_ir.iterative_refinement()

    assert map_3d_r_final.shape == (n_pix, n_pix, n_pix)
    assert half_map_3d_r_1.shape == (n_pix, n_pix, n_pix)
    assert half_map_3d_r_2.shape == (n_pix, n_pix, n_pix)
    assert fsc_1d.shape == (n_pix // 2,)<|MERGE_RESOLUTION|>--- conflicted
+++ resolved
@@ -161,17 +161,10 @@
     arr_1d = np.ones(n_pix // 2)
     arr_3d = test_ir.expand_1d_to_3d(arr_1d)
 
-<<<<<<< HEAD
     assert arr_3d.shape == (n_pix, n_pix, n_pix)
-    assert np.allclose(arr_1d[:], arr_3d[n_pix // 2:, n_pix // 2, n_pix // 2])
-    assert np.allclose(arr_1d[:], arr_3d[n_pix // 2, n_pix // 2:, n_pix // 2])
-    assert np.allclose(arr_1d[:], arr_3d[n_pix // 2, n_pix // 2, n_pix // 2:])
-=======
-    assert spherical.shape == (n_pix, n_pix, n_pix)
     assert np.allclose(arr_1d[:], arr_3d[n_pix // 2 :, n_pix // 2, n_pix // 2])
     assert np.allclose(arr_1d[:], arr_3d[n_pix // 2, n_pix // 2 :, n_pix // 2])
     assert np.allclose(arr_1d[:], arr_3d[n_pix // 2, n_pix // 2, n_pix // 2 :])
->>>>>>> 899545d2
 
 
 def test_iterative_refinement(test_ir, n_pix):
