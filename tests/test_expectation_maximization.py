"""Test bayesian expectation maximization process."""

import numpy as np
import pytest

from reconstructSPI.iterative_refinement import expectation_maximization as em


@pytest.fixture
def n_pix():
    """Get test pixel count for consistency."""
    return np.random.randint(1, 11) * 2


@pytest.fixture
def n_particles():
    """Get test particle count for consistency."""
    return 2


@pytest.fixture
def test_ir(n_pix, n_particles):
    """Instantiate IterativeRefinement class for testing."""
    ex_ctf = {
        "s": np.ones((n_pix, n_pix)),
        "a": np.ones((n_pix, n_pix)),
        "def1": 1.0,
        "def2": 1.0,
        "angast": 0.1,
        "kv": 0.1,
        "cs": 0.1,
        "bf": 0.1,
        "lp": 0.1,
    }
    map_3d = np.zeros((n_pix, n_pix, n_pix))
    particles = np.zeros((n_particles, n_pix, n_pix))
    ctf_info = [
        ex_ctf,
    ] * n_particles
    itr = 2
    ir = em.IterativeRefinement(map_3d, particles, ctf_info, itr)
    return ir


def test_split_array(test_ir, n_particles):
    """Test splitting of array in two halves."""
    arr = np.zeros(n_particles)
    arr1, arr2 = test_ir.split_array(arr)
    assert arr1.shape == (n_particles // 2,)
    assert arr2.shape == (n_particles // 2,)

    arr = np.zeros(n_particles + 1)
    arr1, arr2 = test_ir.split_array(arr)
    assert arr1.shape == ((n_particles + 1) // 2,)
    assert arr2.shape == ((n_particles + 1) // 2,)

    arr = ["a", "b"]
    arr1, arr2 = test_ir.split_array(arr)
    assert len(arr1) == 1
    assert len(arr2) == 1


def test_fft_3d(test_ir, n_pix):
    """Test 3D fourier transform."""
    arr = np.zeros((n_pix, n_pix, n_pix))
    fft_arr = test_ir.fft_3d(arr)
    assert fft_arr.shape == arr.shape


def test_ifft_3d(test_ir, n_pix):
    """Test 3D inverse fourier transform."""
    fft_arr = np.zeros((n_pix, n_pix, n_pix))
    arr = test_ir.fft_3d(fft_arr)
    assert fft_arr.shape == arr.shape


def test_build_ctf_array(test_ir, n_particles, n_pix):
    """Test bulding arbitrary CTF array."""
    ctfs = test_ir.build_ctf_array()
    assert len(ctfs) == n_particles
    assert ctfs[0].shape == (n_pix, n_pix)


def test_grid_SO3_uniform(test_ir, n_particles):
    """Test generation of rotations in SO(3)."""
    rots = test_ir.grid_SO3_uniform(n_particles)
    assert rots.shape == (n_particles, 3, 3)


def test_generate_xy_plane(test_ir, n_pix):
    """Test generation of xy plane."""
    xy_plane = test_ir.generate_xy_plane(n_pix)
    assert xy_plane.shape == (3, n_pix**2)

    n_pix_2 = 2
    plane_2 = np.array([[-1, 0, -1, 0], [-1, -1, 0, 0], [0, 0, 0, 0]])

    xy_plane = test_ir.generate_xy_plane(n_pix_2)
    assert np.allclose(xy_plane, plane_2)
    assert np.isclose(xy_plane.max(), n_pix_2 // 2 - 1)
    assert np.isclose(xy_plane.min(), -n_pix_2 // 2)


def test_generate_slices(test_ir, n_particles, n_pix):
    """Test generation of slices.

    90-degree rotation test.
    Map has ones in central xz-plane.
    Rotating by -90 degrees about y
    should produce a slice of ones.

    180-degree rotation test.
    Map has ones in central xz-plane.
    Rotating by 180 degrees about z
    should produce a similar matrix,
    namely a slice of ones in the -1-line.
    """
    map_3d = np.ones((n_pix, n_pix, n_pix))
    rots = test_ir.grid_SO3_uniform(n_particles)
    xy_plane = test_ir.generate_xy_plane(n_pix)

    slices, xyz_rotated_planes = test_ir.generate_slices(map_3d, xy_plane, n_pix, rots)

    assert slices.shape == (n_particles, n_pix, n_pix)
    assert xyz_rotated_planes.shape == (n_particles, 3, n_pix**2)
    
    map_plane_ones = np.zeros((n_pix, n_pix, n_pix))
    map_plane_ones[2] = np.ones((n_pix, n_pix))

    rot_90deg_about_y = np.array(
        [
            [[0, 0, 1], [0, 1, 0], [-1, 0, 0]],
        ]
    )

    slices, xyz_rotated_planes = test_ir.generate_slices(
        map_plane_ones, xy_plane, n_pix, rot_90deg_about_y
    )
    assert np.allclose(slices[0], np.ones_like(slices[0]))
<<<<<<< HEAD
=======

    map_plane_ones = np.zeros((n_pix, n_pix, n_pix))
    map_plane_ones[2] = np.ones((n_pix, n_pix))
>>>>>>> 50e7a70f

    rot_180deg_about_z = np.array(
        [
            [[-1, 0, 0], [0, -1, 0], [0, 0, 1]],
        ]
    )

    expected_slice = np.zeros((n_pix, n_pix))
    expected_slice[:, n_pix - 2 - 1] = 1

    slices, xyz_rotated_planes = test_ir.generate_slices(
        map_plane_ones, xy_plane, n_pix, rot_180deg_about_z
    )
    assert np.allclose(slices[0], expected_slice)


def test_apply_ctf_to_slice(test_ir, n_pix):
    """Test convolution of particle slice with CTF."""
    particle_slice = np.ones((n_pix, n_pix))
    ctf = np.ones((n_pix, n_pix))
    convolved = test_ir.apply_ctf_to_slice(particle_slice, ctf)

    assert convolved.shape == (n_pix, n_pix)


def test_compute_bayesian_weights(test_ir):
    """
    Test compute_bayesian_weights.

    Compares "perfect alignment" against analytical forms.
    Perfect alignment has all noise residueals zero and all bayesian_weights equal.
    Small sigma makes this test fail because of numerical impercision
    in offset_safe + scale*particle_norm, which should be zero.
    Also important to keep the tolerance of the em_loss test low.
    """
    sigma = 1 + np.random.normal(0, 1) ** 2

    n_pix = np.random.randint(low=10, high=100)
    particle = np.ones((n_pix, n_pix)).astype(np.complex64)

    n_particles = np.random.randint(low=10, high=100)
    perfect_alignment_slices = np.ones((n_particles, n_pix, n_pix)).astype(np.complex64)

    bayesian_weights, z_norm_const, em_loss = test_ir.compute_bayesian_weights(
        particle, perfect_alignment_slices, sigma
    )
    assert bayesian_weights.shape == (n_particles,)
    assert np.isclose(bayesian_weights.std(), 0)
    assert np.isclose(z_norm_const, 1 / n_particles)
    atol_keep_low = 1e-3
    assert np.isclose(em_loss, np.log(n_particles), atol=atol_keep_low)

    low_temp = 10
    med_temp = 100
    hi_temp = 1e6

    slices_scale = (
        perfect_alignment_slices * np.arange(1, n_particles + 1)[..., None, None]
    )
    (
        bayesian_weights_low,
        z_norm_const_low,
        em_loss_low,
    ) = test_ir.compute_bayesian_weights(particle, slices_scale, sigma=low_temp)
    (
        bayesian_weights_med,
        z_norm_const_med,
        em_loss_med,
    ) = test_ir.compute_bayesian_weights(particle, slices_scale, sigma=med_temp)
    bayesian_weights_hi, z_norm_const_hi, em_loss_hi = test_ir.compute_bayesian_weights(
        particle, slices_scale, sigma=hi_temp
    )

    assert np.alltrue(bayesian_weights_low <= bayesian_weights_med)
    assert np.alltrue(bayesian_weights_med <= bayesian_weights_hi)
    assert z_norm_const_low >= z_norm_const_med >= z_norm_const_hi
    assert em_loss_low <= em_loss_med <= em_loss_hi


def test_apply_wiener_filter(test_ir, n_pix):
    """Test application of Wiener filter to particle projection."""
    projection = np.ones((n_pix, n_pix))
    ctf = np.zeros((n_pix, n_pix))
    small_number = 0.01

    projection_wfilter_f = test_ir.apply_wiener_filter(projection, ctf, small_number)
    assert projection_wfilter_f.shape == (n_pix, n_pix)


def test_insert_slice(test_ir, n_pix):
    """Test insertion of particle slice."""
    particle_slice = np.ones((n_pix, n_pix))
    xyz = test_ir.generate_xy_plane(n_pix)

    inserted, count = test_ir.insert_slice(particle_slice, xyz, n_pix)
    assert inserted.shape == (n_pix, n_pix, n_pix)
    assert count.shape == (n_pix, n_pix, n_pix)


def test_compute_fsc(test_ir, n_pix):
    """Test computation of FSC."""
    map_1 = np.ones((n_pix, n_pix, n_pix))
    map_2 = np.ones((n_pix, n_pix, n_pix))

    fsc_1 = test_ir.compute_fsc(map_1, map_2)
    assert fsc_1.shape == (n_pix // 2,)


def test_binary_mask_3d(test_ir):
    """Test binary_mask_3d.

    Tests the limit of infinite n_pix. Use high n_pix so good approx.
    1. Sums shell through an axis, then converts to circle,
    then checks if circle/square ratio agrees with largest
    circle inscribed in square. Should be pi/4.

    2. Make shells at sizes r and r/2 and check ratios of perimeter
    of circle (mid slice) and surface area of sphere.

    3. Make filled sphere of sizes r and r/2 and check ratio of volume.
    """
    n_pix = 512

    center = (n_pix // 2, n_pix // 2, n_pix // 2)
    radius = n_pix // 2
    shape = (n_pix, n_pix, n_pix)
    for fill in [True, False]:
        mask = test_ir.binary_mask_3d(
            center, radius, shape, fill=fill, shell_thickness=1
        )

        for axis in [0, 1, 2]:
            circle = mask.sum(axis=axis) > 0
            circle_to_square_ratio = circle.mean()
            assert np.isclose(circle_to_square_ratio, np.pi / 4, atol=1e-3)

    mask = test_ir.binary_mask_3d(center, radius, shape, fill=True, shell_thickness=1)
    circle = mask[n_pix // 2]
    circle_to_square_ratio = circle.mean()
    assert np.isclose(circle_to_square_ratio, np.pi / 4, atol=1e-3)

    r_half = radius / 2
    for shell_thickness in [1, 2]:
        mask_r = test_ir.binary_mask_3d(
            center, radius, shape, fill=False, shell_thickness=1
        )
        mask_r_half = test_ir.binary_mask_3d(
            center, r_half, shape, fill=False, shell_thickness=1
        )
        perimeter_ratio = mask_r[n_pix // 2].sum() / mask_r_half[n_pix // 2].sum()
        assert np.isclose(2, perimeter_ratio, atol=0.1)
        if shell_thickness == 1:
            assert np.isclose(
                mask_r[n_pix // 2].sum() / (2 * np.pi * radius), 1, atol=0.1
            )
            assert np.isclose(
                mask_r_half[n_pix // 2].sum() / (2 * np.pi * r_half), 1, atol=0.1
            )

        surface_area_ratio = mask_r.sum() / mask_r_half.sum()
        surface_area_ratio_analytic = (radius / r_half) ** 2
        assert np.isclose(surface_area_ratio, surface_area_ratio_analytic, atol=0.1)

    mask_r = test_ir.binary_mask_3d(center, radius, shape, fill=True, shell_thickness=1)
    mask_r_half = test_ir.binary_mask_3d(
        center, r_half, shape, fill=True, shell_thickness=1
    )
    volume_ratio = mask_r.sum() / mask_r_half.sum()
    volume_ratio_analytic = (radius / r_half) ** 3
    assert np.isclose(volume_ratio, volume_ratio_analytic, atol=0.005)


def test_expand_1d_to_3d(test_ir, n_pix):
    """Test expansion of 1D array into spherical shell."""
    arr_1d = np.ones(n_pix // 2)
    arr_3d = test_ir.expand_1d_to_3d(arr_1d)

    assert arr_3d.shape == (n_pix, n_pix, n_pix)
    assert np.allclose(arr_1d[:], arr_3d[n_pix // 2 :, n_pix // 2, n_pix // 2])
    assert np.allclose(arr_1d[:], arr_3d[n_pix // 2, n_pix // 2 :, n_pix // 2])
    assert np.allclose(arr_1d[:], arr_3d[n_pix // 2, n_pix // 2, n_pix // 2 :])


def test_iterative_refinement(test_ir, n_pix):
    """Test complete iterative refinement algorithm."""
    (
        map_3d_r_final,
        half_map_3d_r_1,
        half_map_3d_r_2,
        fsc_1d,
    ) = test_ir.iterative_refinement()

    assert map_3d_r_final.shape == (n_pix, n_pix, n_pix)
    assert half_map_3d_r_1.shape == (n_pix, n_pix, n_pix)
    assert half_map_3d_r_2.shape == (n_pix, n_pix, n_pix)
    assert fsc_1d.shape == (n_pix // 2,)<|MERGE_RESOLUTION|>--- conflicted
+++ resolved
@@ -137,12 +137,6 @@
         map_plane_ones, xy_plane, n_pix, rot_90deg_about_y
     )
     assert np.allclose(slices[0], np.ones_like(slices[0]))
-<<<<<<< HEAD
-=======
-
-    map_plane_ones = np.zeros((n_pix, n_pix, n_pix))
-    map_plane_ones[2] = np.ones((n_pix, n_pix))
->>>>>>> 50e7a70f
 
     rot_180deg_about_z = np.array(
         [
