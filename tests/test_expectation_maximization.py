--- conflicted
+++ resolved
@@ -16,11 +16,7 @@
 
 def test_split_array():
     arr = np.zeros(4)
-<<<<<<< HEAD
     arr1, arr2 = test_ir.split_array(arr)
-=======
-    arr1, arr2 = split_array(arr)
->>>>>>> 387c8ed3
     assert arr1.shape == (2,)
     assert arr2.shape == (2,)
 
@@ -38,47 +34,28 @@
         "lp": 0.1,
     }
     ctf_params = [ex_ctf, ex_ctf]
-<<<<<<< HEAD
     ctfs = test_ir.build_ctf_array(ctf_params)
-=======
-    ctfs = build_ctf_array(ctf_params)
->>>>>>> 387c8ed3
     assert ctfs.shape == (2, 2, 2)
 
 
 def test_grid_SO3_uniform():
-<<<<<<< HEAD
     rots = test_ir.grid_SO3_uniform(2)
-=======
-    rots = grid_SO3_uniform(2)
->>>>>>> 387c8ed3
     assert rots.shape == (2, 3, 3)
 
 
 def test_generate_xy_plane():
-<<<<<<< HEAD
     xy_plane = test_ir.generate_xy_plane(2)
-=======
-    xy_plane = generate_xy_plane(2)
->>>>>>> 387c8ed3
     assert xy_plane.shape == (2, 2, 3)
 
 
 def test_generate_slices():
     map_3d = np.ones(2, 2, 2)
     rots = test_grid_SO3_uniform(2)
-<<<<<<< HEAD
     xy_plane = test_ir.generate_xy_plane(2)
 
     slices, xyz_rotated = test_ir.generate_slices(map_3d, rots)
 
     assert xy_plane.shape == (4, 3)
-=======
-    xy_plane = generate_xy_plane(2)
-
-    slices, xyz_rotated = generate_slices(map_3d, rots)
-
->>>>>>> 387c8ed3
     assert slices.shape == (2, 2, 2)
     assert xyz_rotated.shape == (2, 2, 3)
 
@@ -86,11 +63,7 @@
 def test_apply_ctf_to_slice():
     particle_slice = np.ones(2, 2)
     ctf = np.ones(2, 2)
-<<<<<<< HEAD
     convolved = test_ir.apply_ctf_to_slice(particle_slice, ctf)
-=======
-    convolved = apply_ctf_to_slice(particle_slice, ctf)
->>>>>>> 387c8ed3
 
     assert convolved.shape == (2, 2)
 
@@ -98,11 +71,7 @@
 def test_compute_bayesian_weights():
     particle = np.ones(1, 2, 2)
     slices = np.ones(2, 2, 2)
-<<<<<<< HEAD
     bayesian_weights = test_ir.compute_bayesian_weights(particle, slices)
-=======
-    bayesian_weights = compute_bayesian_weights(particle, slices)
->>>>>>> 387c8ed3
 
     assert bayesian_weights.shape == (2,)
 
@@ -112,27 +81,16 @@
     ctf = np.zeros(2, 2)
     small_number = 0.01
 
-<<<<<<< HEAD
     projection_wfilter_f = test_ir.apply_wiener_filter(projection, ctf, small_number)
-=======
-    projection_wfilter_f = apply_wiener_filter(projection, ctf, small_number)
->>>>>>> 387c8ed3
     assert projection_wfilter_f.shape == (2, 2)
 
 
 def test_insert_slice():
     particle_slice = np.ones(2, 2)
-<<<<<<< HEAD
     xyz = test_ir.generate_xy_plane(2, 2)
     n_pix = 2
 
     inserted, count = test_ir.insert_slice(particle_slice, xyz, n_pix)
-=======
-    xyz = generate_xy_plane(2, 2)
-    n_pix = 2
-
-    inserted, count = insert_slice(particle_slice, xyz, n_pix)
->>>>>>> 387c8ed3
     assert inserted.shape == (2, 2, 2)
     assert count.shape == (2, 2, 2)
 
@@ -141,21 +99,13 @@
     map_1 = np.ones(2, 2, 2)
     map_2 = np.ones(2, 2, 2)
 
-<<<<<<< HEAD
     fsc_1, fsc_2 = test_ir.compute_fsc(map_1, map_2)
-=======
-    fsc_1, fsc_2 = compute_fsc(map_1, map_2)
->>>>>>> 387c8ed3
     assert fsc_1.shape == (1,)
     assert fsc_2.shape == (1,)
 
 
 def test_expand_1d_to_3d():
     arr1d = np.ones(1)
-<<<<<<< HEAD
     spherical = test_ir.expand_1d_to_3d(arr1d)
-=======
-    spherical = expand_1d_to_3d(arr1d)
->>>>>>> 387c8ed3
 
     assert spherical.shape == (2, 2, 2)