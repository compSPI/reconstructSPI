"""Test bayesian expectation maximization process."""

import numpy as np
import pytest
import torch
from compSPI.transforms import primal_to_fourier_2D

from reconstructSPI.iterative_refinement import expectation_maximization as em


@pytest.fixture
def n_pix():
    """Get test pixel count for consistency."""
    n_pix_half_max = 8
    n_pix_half_min = 4
    return np.random.randint(n_pix_half_min, n_pix_half_max + 1) * 2


@pytest.fixture
def n_particles():
    """Get test particle count for consistency."""
    return 2


@pytest.fixture
def rand_angle_list(n_particles):
    """Get random astigmatism angle between 0 and 2pi."""
    return np.random.uniform(low=0, high=2 * np.pi, size=(n_particles,))


@pytest.fixture
def rand_defocus(n_particles):
    """Get random defocus values between 0.5 and 2.5."""
    return np.random.uniform(low=0.5, high=2.5, size=(n_particles,))


@pytest.fixture
def test_ir(n_pix, n_particles, rand_defocus, rand_angle_list):
    """Instantiate IterativeRefinement class for testing.

    Use dynamic pixel size to avoid CTF aliasing. 160 A box length.
    """
    ctf_info = {
        "amplitude_contrast": 0.1,
        "b_factor": 0.0,
        "batch_size": n_particles,
        "cs": 2.7,
        "ctf_size": n_pix,
        "kv": 300,
        "pixel_size": 160 / n_pix,
        "side_len": n_pix,
        "value_nyquist": 0.1,
        "ctf_params": {
            "defocus_u": rand_defocus,
            "defocus_v": rand_defocus,
            "defocus_angle": rand_angle_list,
        },
    }
    map_3d = np.zeros((n_pix, n_pix, n_pix))
    particles_noise = np.random.normal(np.zeros((n_particles, n_pix, n_pix)), scale=0.1)

    itr = 2
    ir = em.IterativeRefinement(map_3d, particles_noise, ctf_info, itr)
    return ir


def test_split_array(test_ir, n_particles):
    """Test splitting of array in two halves."""
    arr = np.zeros(n_particles)
    arr1, arr2 = test_ir.split_array(arr)
    assert arr1.shape == (n_particles // 2,)
    assert arr2.shape == (n_particles // 2,)

    arr = np.zeros(n_particles + 1)
    arr1, arr2 = test_ir.split_array(arr)
    assert arr1.shape == ((n_particles + 1) // 2,)
    assert arr2.shape == ((n_particles + 1) // 2,)

    arr = ["a", "b"]
    arr1, arr2 = test_ir.split_array(arr)
    assert len(arr1) == 1
    assert len(arr2) == 1


def test_build_ctf_array(test_ir, n_particles, n_pix):
    """Test bulding arbitrary CTF array."""
    ctfs = test_ir.build_ctf_array()
    assert len(ctfs) == n_particles
    assert ctfs[0].shape == (n_pix, n_pix)


def test_grid_SO3_uniform(test_ir, n_particles):
    """Test generation of rotations in SO(3)."""
    rots = test_ir.grid_SO3_uniform(n_particles)
    assert rots.shape == (n_particles, 3, 3)

    rot = test_ir.grid_SO3_uniform(1)
    assert rot.shape == (1, 3, 3)


def test_generate_cartesian_grid(test_ir, n_pix):
    """Test generation of xy plane and xyz cube."""
    xy_plane = test_ir.generate_cartesian_grid(n_pix, 2)
    assert xy_plane.shape == (3, n_pix**2)

    n_pix_2 = 2
    plane_2 = np.array([[-1, 0, -1, 0], [-1, -1, 0, 0], [0, 0, 0, 0]])

    xy_plane = test_ir.generate_cartesian_grid(n_pix_2, 2)
    assert np.allclose(xy_plane, plane_2)
    assert np.isclose(xy_plane.max(), n_pix_2 // 2 - 1)
    assert np.isclose(xy_plane.min(), -n_pix_2 // 2)

    xyz_cube = test_ir.generate_cartesian_grid(n_pix, 3)
    assert xyz_cube.shape == (3, n_pix**3)

    n_pix_2 = 2
    cube_2 = np.array(
        [
            [-1, -1, -1, -1, 0, 0, 0, 0],
            [-1, -1, 0, 0, -1, -1, 0, 0],
            [-1, 0, -1, 0, -1, 0, -1, 0],
        ]
    )

    xyz_cube = test_ir.generate_cartesian_grid(n_pix_2, 3)
    assert np.allclose(xyz_cube, cube_2)
    assert np.isclose(xyz_cube.max(), n_pix_2 // 2 - 1)
    assert np.isclose(xyz_cube.min(), -n_pix_2 // 2)

    exceptionThrown = False
    try:
        test_ir.generate_cartesian_grid(n_pix, 4)
    except ValueError:
        exceptionThrown = True
    assert exceptionThrown


def test_rotate_xy_plane(test_ir, n_pix, n_particles):
    """Test shape after rotating xy plane."""
    n_rotations = n_particles
    xy_plane = test_ir.generate_cartesian_grid(n_pix, 2)
    rots = test_ir.grid_SO3_uniform(n_rotations)
<<<<<<< HEAD
    xyz_rotated = test_ir.rotate_xy_planes(xy_plane, rots)
    assert xyz_rotated.shape == (n_rotations, 3, n_pix ** 2)
=======
    xyz_rotated_padded = test_ir.pad_and_rotate_xy_planes(xy_plane, rots, n_pix)
    assert xyz_rotated_padded.shape == (n_rotations, 3, 3 * n_pix**2)
>>>>>>> e7fbef52


def test_generate_slices(test_ir, n_particles, n_pix):
    """Test generation of slices.

    The artefact values the slices that are zero depend on the rotation
    and can be the values at -n/2 in any coordinate. The tests should pass
    if these are excluded in the assert,
    i.e. np.allclose(expected_slice[1:,1:], returned_slice[1:,1:])

    1. Shape test.

    2. DC (origin) component test. DC component should not change after any rotation.

    3. 90-degree-rotation plane-to-line test.
    Map has ones in central xz-plane.
    Rotating by -90 degrees about y
    should produce a slice with a line along the y direction at the central x coord.

    4. 180-degree-rotation plane-to-plane test.
    Map has ones in central xy-plane.
    Rotating by 180 degrees about z
    should produce a similar slice of ones.
    """
    map_3d = np.ones((n_pix, n_pix, n_pix))
    rots = test_ir.grid_SO3_uniform(n_particles)
    xy_plane = test_ir.generate_cartesian_grid(n_pix, 2)
<<<<<<< HEAD
    xyz_rotated = test_ir.rotate_xy_planes(xy_plane, rots)
    slices = test_ir.generate_slices(map_3d, xyz_rotated)

    assert slices.shape == (n_particles, n_pix, n_pix)
    assert xyz_rotated.shape == (n_particles, 3, n_pix ** 2)
=======
    xyz_rotated_padded = test_ir.pad_and_rotate_xy_planes(xy_plane, rots, n_pix)
    xyz_rotated = xyz_rotated_padded[:, :, n_pix**2 : 2 * n_pix**2]
    slices = test_ir.generate_slices(map_3d, xyz_rotated)

    assert slices.shape == (n_particles, n_pix, n_pix)
    assert xyz_rotated_padded.shape == (n_particles, 3, 3 * n_pix**2)
>>>>>>> e7fbef52

    map_3d_dc = np.zeros((n_pix, n_pix, n_pix))
    rand_val = np.random.uniform(low=1, high=2)
    map_3d_dc[n_pix // 2, n_pix // 2, n_pix // 2] = rand_val
    expected_dc = rand_val * np.ones(len(slices))
    slices = test_ir.generate_slices(map_3d_dc, xyz_rotated)
    projected_dc = slices[:, n_pix // 2, n_pix // 2]
    assert np.allclose(projected_dc, expected_dc)

    map_plane_ones_xzplane = np.zeros((n_pix, n_pix, n_pix))
    map_plane_ones_xzplane[:, n_pix // 2, :] = 1
    rad = np.pi / 2
    c = np.cos(rad)
    s = np.sin(rad)
    rot_90deg_about_y = np.array(
        [
            [[c, 0, s], [0, 1, 0], [-s, 0, c]],
        ]
    )
    expected_slice_line_y = np.zeros_like(slices[0])
    expected_slice_line_y[n_pix // 2] = 1

<<<<<<< HEAD
    xyz_rotated = test_ir.rotate_xy_planes(xy_plane, rot_90deg_about_y)
=======
    xyz_rotated_padded = test_ir.pad_and_rotate_xy_planes(
        xy_plane, rot_90deg_about_y, n_pix
    )
    xyz_rotated = xyz_rotated_padded[:, :, n_pix**2 : 2 * n_pix**2]
>>>>>>> e7fbef52

    slices = test_ir.generate_slices(map_plane_ones_xzplane, xyz_rotated)
    omit_idx_artefact = 1
    assert np.allclose(
        slices[0, omit_idx_artefact:, omit_idx_artefact:],
        expected_slice_line_y[omit_idx_artefact:, omit_idx_artefact:],
    )

    rot_180deg_about_z = np.array(
        [
            [[-1, 0, 0], [0, -1, 0], [0, 0, 1]],
        ]
    )
    map_plane_ones_xyplane = np.zeros((n_pix, n_pix, n_pix))
    map_plane_ones_xyplane[:, :, n_pix // 2] = 1
    expected_slice = np.ones((n_pix, n_pix))

<<<<<<< HEAD
    xyz_rotated = test_ir.rotate_xy_planes(xy_plane, rot_180deg_about_z)
=======
    xyz_rotated_padded = test_ir.pad_and_rotate_xy_planes(
        xy_plane, rot_180deg_about_z, n_pix
    )
    xyz_rotated = xyz_rotated_padded[:, :, n_pix**2 : 2 * n_pix**2]
>>>>>>> e7fbef52

    slices = test_ir.generate_slices(map_plane_ones_xyplane, xyz_rotated)
    assert np.allclose(
        slices[0, omit_idx_artefact:, omit_idx_artefact:],
        expected_slice[omit_idx_artefact:, omit_idx_artefact:],
    )


def test_apply_ctf_to_slice(test_ir, n_pix):
    """Test convolution of particle slice with CTF."""
    particle_slice = np.ones((n_pix, n_pix))
    ctf = np.ones((n_pix, n_pix))
    convolved = test_ir.apply_ctf_to_slice(particle_slice, ctf)

    assert convolved.shape == (n_pix, n_pix)


def test_compute_likelihoods(test_ir):
    """
    Test compute_likelihoods.

    Compares "perfect alignment" against analytical forms.
    Perfect alignment has all noise residueals zero and all likelihoods equal.
    Small sigma_noise makes this test fail because of numerical impercision
    in offset_safe + scale*particle_norm, which should be zero.
    Also important to keep the tolerance of the em_loss test low.
    """
    sigma_noise = 1 + np.random.normal(0, 1) ** 2

    n_pix = np.random.randint(low=10, high=100)
    particle = np.ones((n_pix, n_pix)).astype(np.complex64)

    n_particles = np.random.randint(low=10, high=100)
    perfect_alignment_slices = np.ones((n_particles, n_pix, n_pix)).astype(np.complex64)

    likelihoods, z_norm_const, em_loss = test_ir.compute_likelihoods(
        particle, perfect_alignment_slices, sigma_noise
    )
    assert likelihoods.shape == (n_particles,)
    assert np.isclose(likelihoods.std(), 0)
    assert np.isclose(z_norm_const, 1 / n_particles)
    atol_keep_low = 1e-3
    assert np.isclose(em_loss, np.log(n_particles), atol=atol_keep_low)

    low_temp = 10
    med_temp = 100
    hi_temp = 1e6

    slices_scale = (
        perfect_alignment_slices * np.arange(1, n_particles + 1)[..., None, None]
    )
    (
        likelihoods_low,
        z_norm_const_low,
        em_loss_low,
    ) = test_ir.compute_likelihoods(particle, slices_scale, sigma_noise=low_temp)
    (
        likelihoods_med,
        z_norm_const_med,
        em_loss_med,
    ) = test_ir.compute_likelihoods(particle, slices_scale, sigma_noise=med_temp)
    likelihoods_hi, z_norm_const_hi, em_loss_hi = test_ir.compute_likelihoods(
        particle, slices_scale, sigma_noise=hi_temp
    )

    assert np.alltrue(likelihoods_low <= likelihoods_med)
    assert np.alltrue(likelihoods_med <= likelihoods_hi)
    assert z_norm_const_low >= z_norm_const_med >= z_norm_const_hi
    assert em_loss_low <= em_loss_med <= em_loss_hi


def test_apply_wiener_filter(test_ir, n_pix):
    """Test application of Wiener filter to particle projection."""
    projection = np.ones((n_pix, n_pix))
    ctf = np.zeros((n_pix, n_pix))
    small_number = 0.01

    projection_wfilter_f = test_ir.apply_wiener_filter(projection, ctf, small_number)
    assert projection_wfilter_f.shape == (n_pix, n_pix)


def test_insert_slice(test_ir, n_pix):
    """Test insertion of particle slice.

    Pull a slice out, put it back in. See if it's the same.
    """
    xy_plane = test_ir.generate_cartesian_grid(n_pix, 2)
    map_plane_ones = np.zeros((n_pix, n_pix, n_pix))
    map_plane_ones[n_pix // 2] = np.ones((n_pix, n_pix))

    rot_90deg_about_y = np.array(
        [
            [[0, 0, 1], [0, 1, 0], [-1, 0, 0]],
        ]
    )

    xyz_rotated = test_ir.rotate_xy_planes(xy_plane, rot_90deg_about_y)

<<<<<<< HEAD
    slices = test_ir.generate_slices(map_plane_ones, xyz_rotated)
=======
    slices = test_ir.generate_slices(
        map_plane_ones, xyz_rotated_padded[:, :, n_pix**2 : 2 * n_pix**2]
    )
>>>>>>> e7fbef52

    xyz_voxels = test_ir.generate_cartesian_grid(n_pix, 3)

    # inserted, count = test_ir.insert_slice(
    #     slices[0],
    #     xyz_rotated_padded[0],
    #     xyz_voxels,
    #     method="griddata",
    # )
    # omit_idx_artefact = 1
    # assert np.allclose(
    #     inserted[omit_idx_artefact:, omit_idx_artefact:, omit_idx_artefact:],
    #     map_plane_ones[omit_idx_artefact:, omit_idx_artefact:, omit_idx_artefact:],
    # )
    # assert np.allclose(
    #     count[omit_idx_artefact:, omit_idx_artefact:, omit_idx_artefact:],
    #     map_plane_ones[omit_idx_artefact:, omit_idx_artefact:, omit_idx_artefact:],
    # )

    inserted, count = test_ir.insert_slice(
        slices[0],
        xyz_rotated[0],
        xyz_voxels,
        method="trilinear",
    )
    assert inserted.shape == count.shape
    assert inserted.shape == (n_pix, n_pix, n_pix)

    exceptionThrown = False
    try:
        inserted, count = test_ir.insert_slice(
            slices[0],
            xyz_rotated[0],
            xyz_voxels,
            method="not_implemented",
        )
    except ValueError:
        exceptionThrown = True
    assert exceptionThrown


def test_insert_slice_v(test_ir, n_pix):
    """Test whether vectorized insert_slice produces the right shapes."""
    n_slices = 5
    xy_plane = test_ir.generate_cartesian_grid(n_pix, 2)
    z_tol = np.array(
        [
            [0, 0, 0.05],
        ]
    ).T
    xy_plane_tol = np.concatenate(
        (xy_plane + z_tol, xy_plane, xy_plane - z_tol), axis=1
    )
    test_slices = np.ones((n_slices, n_pix, n_pix))
    xy_planes_tol = np.tile(np.expand_dims(xy_plane_tol, axis=0), (n_slices, 1, 1))
    xyz = test_ir.generate_cartesian_grid(n_pix, 3)

    inserts, counts = test_ir.insert_slice_v(test_slices, xy_planes_tol, xyz)
    assert inserts.shape == (n_slices, n_pix, n_pix, n_pix)
    assert counts.shape == (n_slices, n_pix, n_pix, n_pix)


def test_compute_fsc(test_ir, n_pix):
    """Test computation of FSC."""
    map_1_ones = np.ones((n_pix, n_pix, n_pix))
    fsc_1 = test_ir.compute_fsc(map_1_ones, map_1_ones)
    fsc_diff_amplitudes = test_ir.compute_fsc(map_1_ones * 2, map_1_ones * 4.5)
    fsc_diff_phases = test_ir.compute_fsc(map_1_ones * 1, map_1_ones * -1)
    assert fsc_1.shape == (n_pix // 2,)
    assert np.allclose(fsc_1.real, 1, atol=0.1)
    assert np.allclose(fsc_diff_amplitudes.real, 1, atol=0.1)
    assert np.allclose(fsc_diff_phases.real, -1, atol=0.1)


def test_binary_mask(test_ir):
    """Test binary_mask in 3d and 2d.

    Tests the limit of infinite n_pix. Use high n_pix so good approx.
    1. Sums shell through an axis, then converts to circle,
    then checks if circle/square ratio agrees with largest
    circle inscribed in square. Should be pi/4.

    2. Make shells at sizes r and r/2 and check ratios of perimeter
    of circle (mid slice) and surface area of sphere.

    3. Make filled sphere of sizes r and r/2 and check ratio of volume.
    """
    # 3D tests
    n_pix = 512

    center = (n_pix // 2, n_pix // 2, n_pix // 2)
    radius = n_pix // 2
    shape = (n_pix, n_pix, n_pix)
    for fill in [True, False]:
        mask = test_ir.binary_mask(
            center, radius, shape, 3, fill=fill, shell_thickness=1
        )

        for axis in [0, 1, 2]:
            circle = mask.sum(axis=axis) > 0
            circle_to_square_ratio = circle.mean()
            assert np.isclose(circle_to_square_ratio, np.pi / 4, atol=1e-3)

    mask = test_ir.binary_mask(center, radius, shape, 3, fill=True, shell_thickness=1)
    circle = mask[n_pix // 2]
    circle_to_square_ratio = circle.mean()
    assert np.isclose(circle_to_square_ratio, np.pi / 4, atol=1e-3)

    r_half = radius / 2
    for shell_thickness in [1, 2]:
        mask_r = test_ir.binary_mask(
            center, radius, shape, 3, fill=False, shell_thickness=1
        )
        mask_r_half = test_ir.binary_mask(
            center, r_half, shape, 3, fill=False, shell_thickness=1
        )
        perimeter_ratio = mask_r[n_pix // 2].sum() / mask_r_half[n_pix // 2].sum()
        assert np.isclose(2, perimeter_ratio, atol=0.1)
        if shell_thickness == 1:
            assert np.isclose(
                mask_r[n_pix // 2].sum() / (2 * np.pi * radius), 1, atol=0.1
            )
            assert np.isclose(
                mask_r_half[n_pix // 2].sum() / (2 * np.pi * r_half), 1, atol=0.1
            )

        surface_area_ratio = mask_r.sum() / mask_r_half.sum()
        surface_area_ratio_analytic = (radius / r_half) ** 2
        assert np.isclose(surface_area_ratio, surface_area_ratio_analytic, atol=0.1)

    mask_r = test_ir.binary_mask(center, radius, shape, 3, fill=True, shell_thickness=1)
    mask_r_half = test_ir.binary_mask(
        center, r_half, shape, 3, fill=True, shell_thickness=1
    )
    volume_ratio = mask_r.sum() / mask_r_half.sum()
    volume_ratio_analytic = (radius / r_half) ** 3
    assert np.isclose(volume_ratio, volume_ratio_analytic, atol=0.005)

    # 2D tests
    center = (n_pix // 2, n_pix // 2)
    radius = n_pix // 2
    shape = (n_pix, n_pix)

    mask = test_ir.binary_mask(center, radius, shape, 2, fill=True, shell_thickness=1)

    circle = mask > 0
    circle_to_square_ratio = circle.mean()
    assert np.isclose(circle_to_square_ratio, np.pi / 4, atol=1e-3)

    r_half = radius / 2
    for shell_thickness in [1, 2]:
        mask_r = test_ir.binary_mask(
            center, radius, shape, 2, fill=False, shell_thickness=1
        )
        mask_r_half = test_ir.binary_mask(
            center, r_half, shape, 2, fill=False, shell_thickness=1
        )
        perimeter_ratio = mask_r.sum() / mask_r_half.sum()
        assert np.isclose(2, perimeter_ratio, atol=0.1)
        if shell_thickness == 1:
            assert np.isclose(mask_r.sum() / (2 * np.pi * radius), 1, atol=0.1)
            assert np.isclose(mask_r_half.sum() / (2 * np.pi * r_half), 1, atol=0.1)

    mask_r = test_ir.binary_mask(center, radius, shape, 2, fill=True, shell_thickness=1)
    mask_r_half = test_ir.binary_mask(
        center, r_half, shape, 2, fill=True, shell_thickness=1
    )
    area_ratio = mask_r.sum() / mask_r_half.sum()
    area_ratio_analytic = (radius / r_half) ** 2
    assert np.isclose(area_ratio, area_ratio_analytic, atol=0.005)

    exceptionThrown = False
    try:
        test_ir.binary_mask(center, radius, shape, 4)
    except ValueError:
        exceptionThrown = True
    assert exceptionThrown


def test_expand_1d_to_nd(test_ir, n_pix):
    """Test expansion of 1D array into spherical or circular shell."""
    for arr_1d in [np.ones(n_pix // 2), np.arange(n_pix // 2)]:
        arr_3d = test_ir.expand_1d_to_nd(arr_1d, d=3)

        assert arr_3d.shape == (n_pix, n_pix, n_pix)
        assert np.allclose(arr_1d, arr_3d[n_pix // 2 :, n_pix // 2, n_pix // 2])
        assert np.allclose(arr_1d, arr_3d[n_pix // 2, n_pix // 2 :, n_pix // 2])
        assert np.allclose(arr_1d, arr_3d[n_pix // 2, n_pix // 2, n_pix // 2 :])

        zeros_2d = np.zeros((n_pix, n_pix))
        assert np.allclose(zeros_2d, arr_3d[0, :, :])
        assert np.allclose(zeros_2d, arr_3d[:, 0, :])
        assert np.allclose(zeros_2d, arr_3d[:, :, 0])

        arr_1d_rev = arr_1d[::-1]
        assert np.allclose(
            arr_1d_rev, arr_3d[1 : n_pix // 2 + 1, n_pix // 2, n_pix // 2]
        )
        assert np.allclose(
            arr_1d_rev, arr_3d[n_pix // 2, 1 : n_pix // 2 + 1, n_pix // 2]
        )
        assert np.allclose(
            arr_1d_rev, arr_3d[n_pix // 2, n_pix // 2, 1 : n_pix // 2 + 1]
        )

        arr_2d = test_ir.expand_1d_to_nd(arr_1d, d=2)

        assert arr_2d.shape == (n_pix, n_pix)
        assert np.allclose(arr_1d, arr_2d[n_pix // 2 :, n_pix // 2])
        assert np.allclose(arr_1d, arr_2d[n_pix // 2, n_pix // 2 :])

        zeros_1d = np.zeros((n_pix))
        assert np.allclose(zeros_1d, arr_2d[0, :])
        assert np.allclose(zeros_1d, arr_2d[:, 0])

        arr_1d_rev = arr_1d[::-1]
        assert np.allclose(arr_1d_rev, arr_2d[1 : n_pix // 2 + 1, n_pix // 2])
        assert np.allclose(arr_1d_rev, arr_2d[n_pix // 2, 1 : n_pix // 2 + 1])

        exceptionThrown = False
        try:
            arr_1d = np.arange(n_pix // 2)
            test_ir.expand_1d_to_nd(arr_1d, d=4)
        except ValueError:
            exceptionThrown = True
        assert exceptionThrown


def test_compute_ssnr(test_ir, n_pix, n_particles):
    """Test the shape of compute_ssnr."""
    method = "white"
    signal_var = 0.1
    sigma_noise = 0.1
    ssnr = test_ir.compute_ssnr(method, sigma_noise=sigma_noise, signal_var=signal_var)
    assert ssnr > 0
    assert isinstance(ssnr, float)

    method = "not_tested"
    particles_f = (
        primal_to_fourier_2D(
            torch.from_numpy(test_ir.particles.reshape((n_particles, 1, n_pix, n_pix)))
        )
        .numpy()
        .reshape((n_particles, n_pix, n_pix))
    )
    ctfs = test_ir.build_ctf_array()
    ssnr = test_ir.compute_ssnr(
        method, projections_f=particles_f, ctfs=ctfs, small_number=0.01
    )
    assert ssnr.shape == (n_pix, n_pix)

    exceptionThrown = False
    try:
        ssnr = test_ir.compute_ssnr(
            method="not_implemented",
            projections_f=particles_f,
            ctfs=ctfs,
            small_number=0.01,
        )
    except ValueError:
        exceptionThrown = True
    assert exceptionThrown


def test_get_wiener_small_numbers(test_ir, n_pix, n_particles):
    """Test the shape of compute_wiener_small_numbers."""
    particles_f = (
        primal_to_fourier_2D(
            torch.from_numpy(test_ir.particles.reshape((n_particles, 1, n_pix, n_pix)))
        )
        .numpy()
        .reshape((n_particles, n_pix, n_pix))
    )

    method = "white"
    signal_var_low = 0.1
    signal_var_hi = signal_var_low * 10
    ssnr_inv_low = test_ir.get_wiener_small_numbers(
        method, sigma_noise=0.1, signal_var=signal_var_low
    )
    ssnr_inv_hi = test_ir.get_wiener_small_numbers(
        method, sigma_noise=0.1, signal_var=signal_var_hi
    )
    assert 1 / ssnr_inv_hi > 1 / ssnr_inv_low

    ctfs = test_ir.build_ctf_array()
    method = "not_tested"
    small_numbers = test_ir.get_wiener_small_numbers(
        method, projections_f=particles_f, ctfs=ctfs, small_number=0.01
    )
    assert small_numbers.shape == (n_pix, n_pix)

    exceptionThrown = False
    try:
        small_numbers = test_ir.get_wiener_small_numbers(
            method="not_implemented",
            projections_f=particles_f,
            ctfs=ctfs,
            small_number=0.01,
        )
    except ValueError:
        exceptionThrown = True
    assert exceptionThrown


def test_maximization(test_ir):
    """Test maximization.

    Test returns of maximization.
    """
    n_pix = 16
    shape_3d = (n_pix, n_pix, n_pix)
    shape_2d = (n_pix, n_pix)
    n_slices = 7
    map_3d_f_updated = np.zeros(shape_3d, dtype=np.complex64)
    counts_3d_updated = np.ones(shape_3d, dtype=np.float64)
    likelihoods = np.ones(n_slices) / n_slices
    particle_f = np.ones(shape_2d, dtype=np.complex64)
    ctf = np.ones(shape_2d)
    sigma_noise = 1
    signal_var = 1
    rots = em.IterativeRefinement.grid_SO3_uniform(n_slices)
    xy_plane = em.IterativeRefinement.generate_cartesian_grid(n_pix, 2)
    xyz_rotated = em.IterativeRefinement.rotate_xy_planes(xy_plane, rots)
    xyz_voxels = em.IterativeRefinement.generate_cartesian_grid(n_pix, 3)
    count_norm_const = 1

    (
        map_3d_f_norm,
        wiener_small_numbers,
        particle_f_deconv,
        map_3d_f_updated,
        counts_3d_updated,
    ) = test_ir.maximization(
        map_3d_f_updated,
        counts_3d_updated,
        likelihoods,
        particle_f,
        ctf,
        sigma_noise,
        signal_var,
        xyz_rotated,
        xyz_voxels,
        count_norm_const,
    )

    for arr_3d in [map_3d_f_norm, map_3d_f_updated, counts_3d_updated]:
        assert arr_3d.shape == shape_3d
    assert np.isclose(wiener_small_numbers, 1)
    assert isinstance(wiener_small_numbers, float)
    assert particle_f_deconv.shape == shape_2d


def test_expectation(test_ir):
    """Test expectation."""
    n_slices = 8
    n_pix = 16
    sigma_noise = 1
    simulations_f = np.ones((n_slices, n_pix, n_pix))
    observation_f = np.ones((n_pix, n_pix))

    likelihoods, z_norm_const, em_loss = test_ir.expectation(
        observation_f, simulations_f, sigma_noise
    )
    assert likelihoods.shape == (n_slices,)
    assert isinstance(z_norm_const, float)
    assert isinstance(em_loss, float)


def test_iterative_refinement(test_ir, n_pix):
    """Test complete iterative refinement algorithm.

    1. Test shapes

    2. Test sphere

    """
    (
        map_3d_r_final,
        half_map_3d_r_1,
        half_map_3d_r_2,
        fsc_1d,
    ) = test_ir.iterative_refinement()

    assert map_3d_r_final.shape == (n_pix, n_pix, n_pix)
    assert half_map_3d_r_1.shape == (n_pix, n_pix, n_pix)
    assert half_map_3d_r_2.shape == (n_pix, n_pix, n_pix)
    assert fsc_1d.shape == (n_pix // 2,)

    n_particles = 10
    n_pix = 16
    ctf_info = {
        "amplitude_contrast": 0.1,
        "b_factor": 0.0,
        "batch_size": n_particles,
        "cs": 2.7,
        "ctf_size": n_pix,
        "kv": 300,
        "pixel_size": 160 / n_pix,
        "side_len": n_pix,
        "value_nyquist": 0.1,
        "ctf_params": {
            "defocus_u": np.array([1 for _ in range(n_particles)]),
            "defocus_v": np.array([1 for _ in range(n_particles)]),
            "defocus_angle": np.array([0 for _ in range(n_particles)]),
        },
    }

    center = (n_pix // 2, n_pix // 2, n_pix // 2)
    radius = n_pix // 2
    shape = (n_pix, n_pix, n_pix)
    map_3d = em.IterativeRefinement.binary_mask(
        center, radius, shape, 3, fill=True, shell_thickness=1
    )

    rots = em.IterativeRefinement.grid_SO3_uniform(n_particles)
    xy_plane = em.IterativeRefinement.generate_cartesian_grid(n_pix, 2)
<<<<<<< HEAD
    xyz_rotated = em.IterativeRefinement.rotate_xy_planes(xy_plane, rots)
    # xyz_rotated = xyz_rotated_padded[:, :, n_pix ** 2 : 2 * n_pix ** 2]
=======
    xyz_rotated_padded = em.IterativeRefinement.pad_and_rotate_xy_planes(
        xy_plane, rots, n_pix
    )
    xyz_rotated = xyz_rotated_padded[:, :, n_pix**2 : 2 * n_pix**2]
>>>>>>> e7fbef52
    slices = em.IterativeRefinement.generate_slices(map_3d, xyz_rotated)
    particles = slices.real
    particles_noise = np.random.normal(particles, scale=0.1)
    # read precomputed particle off disk (e.g. as .npy file.
    # see linear_simulator tests).
    # should have matching ctfs
    # can fourier downsample to make tests quick. see

    itr = 4
    (
        map_3d_r_final,
        half_map_3d_r_1,
        half_map_3d_r_2,
        fsc_1d,
    ) = em.IterativeRefinement(
        map_3d, particles_noise, ctf_info, itr
    ).iterative_refinement()

    assert map_3d_r_final.shape == (n_pix, n_pix, n_pix)
    assert half_map_3d_r_1.shape == (n_pix, n_pix, n_pix)
    assert half_map_3d_r_2.shape == (n_pix, n_pix, n_pix)
    assert fsc_1d.shape == (n_pix // 2,)

    # check things like: half maps close to each other
    # final map same/different as initial map
    # noise_level = 1e-3
    # map_3d_noisy = np.random.normal(map_3d, scale=noise_level)<|MERGE_RESOLUTION|>--- conflicted
+++ resolved
@@ -101,7 +101,7 @@
 def test_generate_cartesian_grid(test_ir, n_pix):
     """Test generation of xy plane and xyz cube."""
     xy_plane = test_ir.generate_cartesian_grid(n_pix, 2)
-    assert xy_plane.shape == (3, n_pix**2)
+    assert xy_plane.shape == (3, n_pix ** 2)
 
     n_pix_2 = 2
     plane_2 = np.array([[-1, 0, -1, 0], [-1, -1, 0, 0], [0, 0, 0, 0]])
@@ -112,7 +112,7 @@
     assert np.isclose(xy_plane.min(), -n_pix_2 // 2)
 
     xyz_cube = test_ir.generate_cartesian_grid(n_pix, 3)
-    assert xyz_cube.shape == (3, n_pix**3)
+    assert xyz_cube.shape == (3, n_pix ** 3)
 
     n_pix_2 = 2
     cube_2 = np.array(
@@ -141,13 +141,8 @@
     n_rotations = n_particles
     xy_plane = test_ir.generate_cartesian_grid(n_pix, 2)
     rots = test_ir.grid_SO3_uniform(n_rotations)
-<<<<<<< HEAD
     xyz_rotated = test_ir.rotate_xy_planes(xy_plane, rots)
     assert xyz_rotated.shape == (n_rotations, 3, n_pix ** 2)
-=======
-    xyz_rotated_padded = test_ir.pad_and_rotate_xy_planes(xy_plane, rots, n_pix)
-    assert xyz_rotated_padded.shape == (n_rotations, 3, 3 * n_pix**2)
->>>>>>> e7fbef52
 
 
 def test_generate_slices(test_ir, n_particles, n_pix):
@@ -175,20 +170,11 @@
     map_3d = np.ones((n_pix, n_pix, n_pix))
     rots = test_ir.grid_SO3_uniform(n_particles)
     xy_plane = test_ir.generate_cartesian_grid(n_pix, 2)
-<<<<<<< HEAD
     xyz_rotated = test_ir.rotate_xy_planes(xy_plane, rots)
     slices = test_ir.generate_slices(map_3d, xyz_rotated)
 
     assert slices.shape == (n_particles, n_pix, n_pix)
     assert xyz_rotated.shape == (n_particles, 3, n_pix ** 2)
-=======
-    xyz_rotated_padded = test_ir.pad_and_rotate_xy_planes(xy_plane, rots, n_pix)
-    xyz_rotated = xyz_rotated_padded[:, :, n_pix**2 : 2 * n_pix**2]
-    slices = test_ir.generate_slices(map_3d, xyz_rotated)
-
-    assert slices.shape == (n_particles, n_pix, n_pix)
-    assert xyz_rotated_padded.shape == (n_particles, 3, 3 * n_pix**2)
->>>>>>> e7fbef52
 
     map_3d_dc = np.zeros((n_pix, n_pix, n_pix))
     rand_val = np.random.uniform(low=1, high=2)
@@ -211,14 +197,7 @@
     expected_slice_line_y = np.zeros_like(slices[0])
     expected_slice_line_y[n_pix // 2] = 1
 
-<<<<<<< HEAD
     xyz_rotated = test_ir.rotate_xy_planes(xy_plane, rot_90deg_about_y)
-=======
-    xyz_rotated_padded = test_ir.pad_and_rotate_xy_planes(
-        xy_plane, rot_90deg_about_y, n_pix
-    )
-    xyz_rotated = xyz_rotated_padded[:, :, n_pix**2 : 2 * n_pix**2]
->>>>>>> e7fbef52
 
     slices = test_ir.generate_slices(map_plane_ones_xzplane, xyz_rotated)
     omit_idx_artefact = 1
@@ -236,14 +215,7 @@
     map_plane_ones_xyplane[:, :, n_pix // 2] = 1
     expected_slice = np.ones((n_pix, n_pix))
 
-<<<<<<< HEAD
     xyz_rotated = test_ir.rotate_xy_planes(xy_plane, rot_180deg_about_z)
-=======
-    xyz_rotated_padded = test_ir.pad_and_rotate_xy_planes(
-        xy_plane, rot_180deg_about_z, n_pix
-    )
-    xyz_rotated = xyz_rotated_padded[:, :, n_pix**2 : 2 * n_pix**2]
->>>>>>> e7fbef52
 
     slices = test_ir.generate_slices(map_plane_ones_xyplane, xyz_rotated)
     assert np.allclose(
@@ -341,32 +313,8 @@
     )
 
     xyz_rotated = test_ir.rotate_xy_planes(xy_plane, rot_90deg_about_y)
-
-<<<<<<< HEAD
     slices = test_ir.generate_slices(map_plane_ones, xyz_rotated)
-=======
-    slices = test_ir.generate_slices(
-        map_plane_ones, xyz_rotated_padded[:, :, n_pix**2 : 2 * n_pix**2]
-    )
->>>>>>> e7fbef52
-
     xyz_voxels = test_ir.generate_cartesian_grid(n_pix, 3)
-
-    # inserted, count = test_ir.insert_slice(
-    #     slices[0],
-    #     xyz_rotated_padded[0],
-    #     xyz_voxels,
-    #     method="griddata",
-    # )
-    # omit_idx_artefact = 1
-    # assert np.allclose(
-    #     inserted[omit_idx_artefact:, omit_idx_artefact:, omit_idx_artefact:],
-    #     map_plane_ones[omit_idx_artefact:, omit_idx_artefact:, omit_idx_artefact:],
-    # )
-    # assert np.allclose(
-    #     count[omit_idx_artefact:, omit_idx_artefact:, omit_idx_artefact:],
-    #     map_plane_ones[omit_idx_artefact:, omit_idx_artefact:, omit_idx_artefact:],
-    # )
 
     inserted, count = test_ir.insert_slice(
         slices[0],
@@ -766,15 +714,7 @@
 
     rots = em.IterativeRefinement.grid_SO3_uniform(n_particles)
     xy_plane = em.IterativeRefinement.generate_cartesian_grid(n_pix, 2)
-<<<<<<< HEAD
     xyz_rotated = em.IterativeRefinement.rotate_xy_planes(xy_plane, rots)
-    # xyz_rotated = xyz_rotated_padded[:, :, n_pix ** 2 : 2 * n_pix ** 2]
-=======
-    xyz_rotated_padded = em.IterativeRefinement.pad_and_rotate_xy_planes(
-        xy_plane, rots, n_pix
-    )
-    xyz_rotated = xyz_rotated_padded[:, :, n_pix**2 : 2 * n_pix**2]
->>>>>>> e7fbef52
     slices = em.IterativeRefinement.generate_slices(map_3d, xyz_rotated)
     particles = slices.real
     particles_noise = np.random.normal(particles, scale=0.1)
