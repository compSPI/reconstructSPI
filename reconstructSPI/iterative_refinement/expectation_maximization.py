--- conflicted
+++ resolved
@@ -1,11 +1,8 @@
 """Iterative refinement with Bayesian expectation maximization."""
 
 import numpy as np
-<<<<<<< HEAD
 from scipy.ndimage import map_coordinates
-=======
 from geomstats.geometry import special_orthogonal
->>>>>>> c0c80e31
 from simSPI.transfer import eval_ctf
 
 
