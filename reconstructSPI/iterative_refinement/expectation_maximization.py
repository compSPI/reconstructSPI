"""Iterative refinement with Bayesian expectation maximization."""

import numpy as np
from simSPI.transfer import eval_ctf


class IterativeRefinement:
    """Iterative refinement with max likelihood estimation.

    Parameters
    ----------
    map_3d_init : arr
        Initial particle map.
        Shape (n_pix, n_pix, n_pix)
    particles : arr
        Particles to be reconstructed.
        Shape (n_particles, n_pix, n_pix)
    ctf_info : list of dicts
        Each dict contains CTF k,v pairs per particle.
            Shape (n_particles,)

    References
    ----------
    1. Nelson, P. C. (2021). Physical Models of Living Systems new
    chapter: Single Particle Reconstruction in Cryo-electron
    Microscopy.
            https://repository.upenn.edu/physics_papers/656
    2. Scheres, S. H. W. (2012). RELION: Implementation of a
    Bayesian approach to cryo-EM structure determination.
            Journal of Structural Biology, 180(3), 519–530.
            http://doi.org/10.1016/j.jsb.2012.09.006
    3. Sigworth, F. J., Doerschuk, P. C., Carazo, J.-M., & Scheres,
    S. H. W. (2010).
            An Introduction to Maximum-Likelihood Methods in Cryo-EM.
            In Methods in Enzymology (1st ed., Vol. 482,
            pp. 263–294). Elsevier Inc.
            http://doi.org/10.1016/S0076-6879(10)82011-7
    """

    def __init__(self, map_3d_init, particles, ctf_info, max_itr=7):
        self.map_3d_init = map_3d_init
        self.particles = particles
        self.ctf_info = ctf_info
        self.max_itr = max_itr

    def iterative_refinement(self, wiener_small_number=0.01, count_norm_const=1):
        """Perform iterative refinement.

        Acts in a Bayesian expectation maximization setting,
        i.e. maximum a posteriori estimation.

        Parameters
        ----------
        wiener_small_number : float
            Used to tune Wiener filter.
        count_norm_const : float
            Used to tune normalization of slice inserting.

        Returns
        -------
        map_3d_update : arr
            Current iteration of map.
            Shape (n_pix, n_pix, n_pix)
        map_3d_final : arr
            Final updated map.
            Shape (n_pix, n_pix, n_pix)
        half_map_3d_final_1 : arr
            Shape (n_pix, n_pix, n_pix)
        half_map_3d_final_2 : arr
            Shape (n_pix, n_pix, n_pix)
        fsc_1d : arr
            Final one dimensional fourier shell correlation.
            Shape (n_pix // 2,)
        """
        particles_1, particles_2 = IterativeRefinement.split_array(self.particles)

        ctfs = self.build_ctf_array()
        ctfs_1, ctfs_2 = IterativeRefinement.split_array(ctfs)

        particles_f_1 = IterativeRefinement.fft_3d(particles_1)
        particles_f_2 = IterativeRefinement.fft_3d(particles_2)

        n_pix = self.map_3d_init.shape[0]

        n_rotations = self.particles.shape[0]

        half_map_3d_r_1, half_map_3d_r_2 = (
            self.map_3d_init.copy(),
            self.map_3d_init.copy(),
        )

        half_map_3d_f_1 = IterativeRefinement.fft_3d(half_map_3d_r_1)
        half_map_3d_f_2 = IterativeRefinement.fft_3d(half_map_3d_r_2)

        for _ in range(self.max_itr):

            half_map_3d_f_1 = IterativeRefinement.fft_3d(half_map_3d_r_1)
            half_map_3d_f_2 = IterativeRefinement.fft_3d(half_map_3d_r_2)

            rots = IterativeRefinement.grid_SO3_uniform(n_rotations)

            xy0_plane = IterativeRefinement.generate_xy_plane(n_pix)

            slices_1, xyz_rotated = IterativeRefinement.generate_slices(
                half_map_3d_f_1, xy0_plane, n_pix, rots
            )

            slices_2, xyz_rotated = IterativeRefinement.generate_slices(
                half_map_3d_f_2, xy0_plane, n_pix, rots
            )

            map_3d_f_updated_1 = np.zeros_like(half_map_3d_f_1)
            map_3d_f_updated_2 = np.zeros_like(half_map_3d_f_2)
            map_3d_f_norm_1 = np.zeros_like(half_map_3d_f_1)
            map_3d_f_norm_2 = np.zeros_like(half_map_3d_f_2)
            counts_3d_updated_1 = np.zeros_like(half_map_3d_r_1)
            counts_3d_updated_2 = np.zeros_like(half_map_3d_r_2)

            for particle_idx in range(particles_f_1.shape[0]):
                ctf_1 = ctfs_1[particle_idx]
                ctf_2 = ctfs_2[particle_idx]

                particle_f_deconv_1 = IterativeRefinement.apply_wiener_filter(
                    particles_f_1, ctf_1, wiener_small_number
                )
                particle_f_deconv_2 = IterativeRefinement.apply_wiener_filter(
                    particles_f_2, ctf_1, wiener_small_number
                )

                ctf_vectorized = np.vectorize(IterativeRefinement.apply_ctf_to_slice)

                slices_conv_ctfs_1 = ctf_vectorized(slices_1, ctf_1)
                slices_conv_ctfs_2 = ctf_vectorized(slices_2, ctf_2)

                sigma = 1

                (
                    bayes_factors_1,
                    z_norm_const_1,
                    em_loss_1,
                ) = IterativeRefinement.compute_bayesian_weights(
                    particles_f_1[particle_idx], slices_conv_ctfs_1, sigma
                )
                (
                    bayes_factors_2,
                    z_norm_const_2,
                    em_loss_2,
                ) = IterativeRefinement.compute_bayesian_weights(
                    particles_f_2[particle_idx], slices_conv_ctfs_2, sigma
                )

                for one_slice_idx in range(bayes_factors_1.shape[0]):
                    xyz = xyz_rotated[one_slice_idx]
                    inserted_slice_3d_r, count_3d_r = IterativeRefinement.insert_slice(
                        particle_f_deconv_1.real, xyz, n_pix
                    )
                    inserted_slice_3d_i, count_3d_i = IterativeRefinement.insert_slice(
                        particle_f_deconv_1.imag, xyz, n_pix
                    )
                    map_3d_f_updated_1 += inserted_slice_3d_r + 1j * inserted_slice_3d_i
                    counts_3d_updated_1 += count_3d_r + count_3d_i

                for one_slice_idx in range(bayes_factors_2.shape[0]):
                    xyz = xyz_rotated[one_slice_idx]
                    inserted_slice_3d_r, count_3d_r = IterativeRefinement.insert_slice(
                        particle_f_deconv_2.real, xyz, n_pix
                    )
                    inserted_slice_3d_i, count_3d_i = IterativeRefinement.insert_slice(
                        particle_f_deconv_2.imag, xyz, n_pix
                    )
                    map_3d_f_updated_2 += inserted_slice_3d_r + 1j * inserted_slice_3d_i
                    counts_3d_updated_2 += count_3d_r + count_3d_i

                map_3d_f_norm_1 = IterativeRefinement.normalize_map(
                    map_3d_f_updated_1, counts_3d_updated_1, count_norm_const
                )
                map_3d_f_norm_2 = IterativeRefinement.normalize_map(
                    map_3d_f_updated_2, counts_3d_updated_2, count_norm_const
                )

            half_map_3d_f_1, half_map_3d_f_2 = IterativeRefinement.apply_noise_model(
                map_3d_f_norm_1, map_3d_f_norm_2
            )

        fsc_1d = IterativeRefinement.compute_fsc(half_map_3d_f_1, half_map_3d_f_2)
        fsc_3d = IterativeRefinement.expand_1d_to_3d(fsc_1d, n_pix)
        map_3d_f_final = (half_map_3d_f_1 + half_map_3d_f_2 / 2) * fsc_3d
        map_3d_r_final = IterativeRefinement.ifft_3d(map_3d_f_final)
        half_map_3d_r_1 = IterativeRefinement.ifft_3d(half_map_3d_f_1)
        half_map_3d_r_2 = IterativeRefinement.ifft_3d(half_map_3d_f_2)

        return map_3d_r_final, half_map_3d_r_1, half_map_3d_r_2, fsc_1d

    @staticmethod
    def normalize_map(map_3d, counts, norm_const):
        """Normalize map by slice counts per voxel.

        Parameters
        ----------
        map_3d : arr
            Shape (n_pix, n_pix, n_pix)
            The map to be normalized.
        counts : arr
            Shape (n_pix, n_pix, n_pix)
            The number of slices that were added within each voxel.
        norm_const : float
            A small number used as part of the wiener-filter-like
            normalization.

        Returns
        -------
        norm_map : arr
            Shape (n_pix, n_pix, n_pix)
            map normalized by counts.
        """
        return map_3d * counts / (norm_const + counts**2)

    @staticmethod
    def apply_noise_model(map_3d_f_norm_1, map_3d_f_norm_2):
        """Apply noise model to normalized maps in fourier space.

        Parameters
        ----------
        map_3d_f_norm_1 : arr
            Shape (n_pix, n_pix, n_pix)
            Normalized fourier space half-map 1.
        map_3d_f_norm_2 : arr
            Shape (n_pix, n_pix, n_pix)
            Normalized fourier space half-map 2.

        Returns
        -------
        (map_3d_f_filtered_1, map_3d_f_filtered_2) : (arr, arr)
            Shapes (n_pix, n_pix, n_pix)
            Half-maps with fsc noise filtering applied.
        """
        fsc_1d = IterativeRefinement.compute_fsc(map_3d_f_norm_1, map_3d_f_norm_2)

        fsc_3d = IterativeRefinement.expand_1d_to_3d(fsc_1d, fsc_1d.shape[0])

        map_3d_f_filtered_1 = map_3d_f_norm_1 * fsc_3d
        map_3d_f_filtered_2 = map_3d_f_norm_2 * fsc_3d

        return (map_3d_f_filtered_1, map_3d_f_filtered_2)

    @staticmethod
    def split_array(arr):
        """Split array into two halves along 0th axis.

        Parameters
        ----------
        arr : arr
            Shape (n_particles, ...)

        Returns
        -------
        arr1 : arr
            Shape (n_particles // 2, ...)
        arr2: arr
            Shape (n_particles // 2, ...)
        """
        idx_half = len(arr) // 2
        arr_1, arr_2 = arr[:idx_half], arr[idx_half:]

        if len(arr_1) != len(arr_2):
            arr_2 = arr[idx_half : 2 * idx_half]

        return arr_1, arr_2

    def build_ctf_array(self):
        """Build 2D array of evaluated CTFs.

                Use inputted CTF parameters, act for each particle.

        Returns
        -------
        ctfs : arr
            Shape (n_ctfs, n_pix, n_pix)
        """
        n_ctfs = len(self.ctf_info)
        ctfs = []

        for i in range(n_ctfs):
            ctfs.append(eval_ctf(**self.ctf_info[i]))

        return ctfs

    @staticmethod
    def grid_SO3_uniform(n_rotations):
        """Generate uniformly distributed rotations in SO(3).

        Parameters
        ----------
        n_rotations : int
            Number of rotations

        Returns
        -------
        rots : arr
            Array describing rotations.
            Shape (n_rotations, 3, 3)
        """
        rots = np.ones((n_rotations, 3, 3))
        return rots

    @staticmethod
    def generate_xy_plane(n_pix):
        """Generate xy plane.

        Parameters
        ----------
        n_pix : int
            Number of pixels along one edge of the plane.

        Returns
        -------
        xy_plane : arr
            Array describing xy plane in space.
            Shape (n_pix, n_pix, 3)
        """
        # See how meshgrid and generate coordinates functions used
        # https://github.com/geoffwoollard/compSPI/blob/stash_simulate/src/simulate.py#L96

        xy_plane = np.ones((n_pix * n_pix, 3))
        return xy_plane

    @staticmethod
    def generate_slices(map_3d_f, xy_plane, n_pix, rots):
        """Generate slice coordinates by rotating xy plane.

                Interpolate values from map_3d_f onto 3D coordinates.

        See how scipy map_values used to interpolate in
        https://github.com/geoffwoollard/compSPI/blob/stash_simulate/src/simulate.py#L111

        Parameters
        ----------
        map_3d_f : arr
            Shape (n_pix, n_pix, n_pix)
        xy_plane : arr
            Array describing xy plane in space.
            Shape (n_pix**2, 3)
        n_pix : int
            Number of pixels along one edge of the plane.
        rots : arr
            Array describing rotations.
            Shape (n_rotations, 3, 3)

        Returns
        -------
        slices : arr
            Slice of map_3d_f. Corresponds to Fourier transform
            of projection of rotated map_3d_f.
            Shape (n_rotations, n_pix, n_pix)
        xyz_rotated : arr
            Rotated xy plane.
            Shape (n_pix**2, 3)
        """
        n_rotations = rots.shape[0]
        # map_values interpolation, calculate from map, rots
        map_3d_f = np.ones_like(map_3d_f)
        xyz_rotated = np.ones_like(xy_plane)

        size = n_rotations * n_pix**2
        slices = np.random.normal(size=size)
        slices = slices.reshape((n_rotations, n_pix, n_pix))
        return slices, xyz_rotated

    @staticmethod
    def apply_ctf_to_slice(particle_slice, ctf):
        """Apply CTF to projected slice by convolution.

        particle_slice : arr
            Slice of map_3d_f. Corresponds to Fourier transform
            of projection of rotated map_3d_r.
            Shape (n_pix, n_pix)
        ctf : arr
            CTF parameters for particle.
            Shape (n_pix,n_pix)
        """
        # vectorize and have shape match
        projection_f_conv_ctf = ctf * particle_slice
        return projection_f_conv_ctf

    @staticmethod
    def compute_bayesian_weights(particle, slices, sigma):
        """Compute Bayesian weights of particle to slice.

        Assumes a Gaussian white noise model.

        Parameters
        ----------
        particle : complex64 arr
            Shape (n_pix,n_pix)
        slices : complex64 arr
            Shape (n_slices, n_pix, n_pix)
        sigma : float
          Gaussian white noise std

        Returns
        -------
        bayesian_weights : float64 arr
            Shape (n_slices,)
        z_norm_const : float64
          Normalizaing constant.

        Notes
        -----
        Follows closely Nelson (2021)
        z_norm_const is $U_i$ in Eq. 8.18
        em_loss is $l_i$ from $L = Sigma l_i$ in Eqs. 8.10, 8.21
        bayesian_weights are $gamma_i$ in Eq 8.11
        offset_safe is $K_i$ in Eqs. 8.17, 8.21

        The expectation step is the calculation of bayesian_weights and z_norm_const
        The maximization step is the insertion of the particles.
          into the volume, corresponding to the rotations of the slices
          weighted by bayesian_weights.
        """
        corr_slices_particle = (
            (particle[None, :, :] * slices.conj()).sum(axis=(1, 2)).real
        )
        slices_norm = np.linalg.norm(slices, axis=(1, 2)) ** 2
        particle_norm = np.linalg.norm(particle) ** 2
        scale = -((2 * sigma**2) ** -1)
        log_bayesian_weights = scale * (slices_norm - 2 * corr_slices_particle)
        offset_safe = log_bayesian_weights.max()
        bayesian_weights = np.exp(log_bayesian_weights - offset_safe)
        z_norm_const = 1 / bayesian_weights.sum()
        em_loss = -np.log(z_norm_const) + offset_safe + scale * particle_norm
        return bayesian_weights, z_norm_const, em_loss

    @staticmethod
    def apply_wiener_filter(projection, ctf, small_number):
        """Apply Wiener filter to particle projection.

        Parameters
        ----------
        projection : arr
            Shape (n_pix, n_pix)
        ctf : arr
            Shape (n_pix, n_pix)
        small_number : float
            Used for tuning Wiener filter.

        Returns
        -------
        projection_wfilter_f : arr
            Shape (n_pix, n_pix) the filtered projection.
        """
        wfilter = ctf / (ctf * ctf + small_number)
        projection_wfilter_f = projection * wfilter
        return projection_wfilter_f

    @staticmethod
    def insert_slice(slice_real, xyz, n_pix):
        """Rotate slice and interpolate onto a 3D grid.

        Parameters
        ----------
        slice_real : float64 arr
            Shape (n_pix, n_pix) the slice of interest.
        xyz : arr
            Shape (n_pix**2, 3) plane corresponding to slice rotation.
        n_pix : int
            Number of pixels.

        Returns
        -------
        inserted_slice_3d : float64 arr
            Rotated slice in 3D voxel array.
            Shape (n_pix, n_pix, n_pix)
        count_3d : arr
            Voxel array to count slice presence: 1 if slice present,
            otherwise 0.
            Shape (n_pix, n_pix, n_pix)
        """
        shape = xyz.shape[0]
        count_3d = np.ones((n_pix, n_pix, n_pix))
        count_3d[0, 0, 0] *= shape
        inserted_slice_3d = np.ones((n_pix, n_pix, n_pix))
        return inserted_slice_3d, count_3d

    @staticmethod
    def compute_fsc(map_3d_f_1, map_3d_f_2):
        """Compute the Fourier shell correlation.

                Estimate noise from half maps.

        Parameters
        ----------
        map_3d_f_1 : arr
            Shape (n_pix, n_pix, n_pix)
        map_3d_f_2 : arr
            Shape (n_pix, n_pix, n_pix)

        Returns
        -------
        noise_estimate : arr
            Noise estimates from half maps.
            Shape (n_pix // 2,)
        """
        # write fast vectorized fsc from code snippets in
        # https://github.com/geoffwoollard/learn_cryoem_math/blob/master/nb/fsc.ipynb
        # https://github.com/geoffwoollard/learn_cryoem_math/blob/master/nb/mFSC.ipynb
        # https://github.com/geoffwoollard/learn_cryoem_math/blob/master/nb/guinier_fsc_sharpen.ipynb
        n_pix_1 = map_3d_f_1.shape[0]
        n_pix_2 = map_3d_f_2.shape[0]
        fsc_1d_1 = np.ones(n_pix_1 // 2)
        fsc_1d_2 = np.ones(n_pix_2 // 2)
        noise_estimates = fsc_1d_1 * fsc_1d_2
        return noise_estimates

    @staticmethod
<<<<<<< HEAD
    def binary_mask_3d(center, radius, shape, fill=True, shell_thickness=1):
        '''Construct a binary spherical shell mask (variable thickness). 
=======
    def binary_mask_3d(center, radius, shape, shell=False, shell_thickness=1):
        """Construct a binary spherical shell mask (variable thickness).
>>>>>>> a80e6dcc

        Parameters
        ----------
        center : array-like
            shape (3,)
            the co-ordinates of the center of the shell.
        radius : float
            the radius in pixels of the shell.
        shape : array-like
            shape (3,)
            the shape of the outputted 3D array.
        fill : bool
            Whether to output a shell or a solid sphere.
        shell_thickness : bool
            If outputting a shell, the shell thickness in pixels.

        Returns
        -------
        mask : arr
            shape == shape
            An array of bools with "True" where the sphere mask is
            present.
        """
        a, b, c = center
        nx0, nx1, nx2 = shape
        x0, x1, x2 = np.ogrid[-a : nx0 - a, -b : nx1 - b, -c : nx2 - c]
        r2 = x0**2 + x1**2 + x2**2
        mask = r2 <= radius**2
        if not fill and radius - shell_thickness > 0:
            mask_outer = mask
            mask_inner = r2 <= (radius - shell_thickness) ** 2
            mask = np.logical_xor(mask_outer, mask_inner)
        return mask

    @staticmethod
    def expand_1d_to_3d(arr_1d, n_pix):
        """Expand 1D array data into spherical shell.

        Parameters
        ----------
        arr_1d : arr
            Shape (n_pix // 2)
        n_pix : int
            Number of pixels in each map dimension

        Returns
        -------
        arr_3d : arr
            Shape (n_pix, n_pix, n_pix)
        """
        arr_3d = np.zeros((n_pix, n_pix, n_pix))
        center = (n_pix // 2, n_pix // 2, n_pix // 2)
        for i in reversed(range(n_pix // 2)):
<<<<<<< HEAD
            mask = IterativeRefinement.binary_mask_3d(center, i, arr_3d.shape, fill=False)
=======
            mask = IterativeRefinement.binary_mask_3d(
                center, i, arr_3d.shape, shell=True
            )
>>>>>>> a80e6dcc
            arr_3d = np.where(mask, arr_1d[i], arr_3d)

        return arr_3d

    @staticmethod
    def fft_3d(array):
        """3D Fast Fourier Transform.

        Parameters
        ----------
        array : arr
            Input array.
            Shape (n_pix, n_pix, n_pix)

        Returns
        -------
        fft_array : arr
            Fourier transform of array.
            Shape (n_pix, n_pix, n_pix)
        """
        return np.zeros(array.shape, dtype=np.cdouble)

    @staticmethod
    def ifft_3d(fft_array):
        """3D Inverse Fast Fourier Transform.

        Parameters
        ----------
        fft_array : arr
            Fourier transform of array.
            Shape (n_pix, n_pix, n_pix)

        Returns
        -------
        array : arr
            Original array.
            Shape (n_pix, n_pix, n_pix)
        """
        return np.zeros(fft_array.shape)<|MERGE_RESOLUTION|>--- conflicted
+++ resolved
@@ -512,13 +512,8 @@
         return noise_estimates
 
     @staticmethod
-<<<<<<< HEAD
     def binary_mask_3d(center, radius, shape, fill=True, shell_thickness=1):
-        '''Construct a binary spherical shell mask (variable thickness). 
-=======
-    def binary_mask_3d(center, radius, shape, shell=False, shell_thickness=1):
-        """Construct a binary spherical shell mask (variable thickness).
->>>>>>> a80e6dcc
+        """Construct a binary spherical shell mask (variable thickness). 
 
         Parameters
         ----------
@@ -572,13 +567,7 @@
         arr_3d = np.zeros((n_pix, n_pix, n_pix))
         center = (n_pix // 2, n_pix // 2, n_pix // 2)
         for i in reversed(range(n_pix // 2)):
-<<<<<<< HEAD
             mask = IterativeRefinement.binary_mask_3d(center, i, arr_3d.shape, fill=False)
-=======
-            mask = IterativeRefinement.binary_mask_3d(
-                center, i, arr_3d.shape, shell=True
-            )
->>>>>>> a80e6dcc
             arr_3d = np.where(mask, arr_1d[i], arr_3d)
 
         return arr_3d
