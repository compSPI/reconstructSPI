--- conflicted
+++ resolved
@@ -385,11 +385,7 @@
         """
         n_rotations = rots.shape[0]
         slices = np.empty((n_rotations, map_3d_f.shape[0], map_3d_f.shape[1]))
-<<<<<<< HEAD
         xyz_rotated = np.empty((n_rotations, 3, n_pix ** 2))
-=======
-        xyz_rotated = np.empty((n_rotations, n_pix**2, 3))
->>>>>>> 15e335da
         for i in range(n_rotations):
             xyz_rotated[i] = rots[i] @ (xy_plane + 0.5) - 0.5
 
