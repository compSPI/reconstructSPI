"""Iterative refinement with Bayesian expectation maximization."""

import numpy as np
import torch
from compSPI.transforms import (
    fourier_to_primal_3D,
    primal_to_fourier_2D,
    primal_to_fourier_3D,
)
from geomstats.geometry import special_orthogonal
from scipy.interpolate import griddata
from scipy.ndimage import map_coordinates
from simSPI.transfer import eval_ctf


class IterativeRefinement:
    """Iterative refinement with max likelihood estimation.

    Parameters
    ----------
    map_3d_init : arr
        Initial particle map.
        Shape (n_pix, n_pix, n_pix)
    particles : arr
        Particles to be reconstructed.
        Shape (n_particles, n_pix, n_pix)
    ctf_info : list of dicts
        Each dict contains CTF k,v pairs per particle.
            Shape (n_particles,)

    References
    ----------
    1. Nelson, P. C. (2021). Physical Models of Living Systems new
    chapter: Single Particle Reconstruction in Cryo-electron
    Microscopy.
            https://repository.upenn.edu/physics_papers/656
    2. Scheres, S. H. W. (2012). RELION: Implementation of a
    Bayesian approach to cryo-EM structure determination.
            Journal of Structural Biology, 180(3), 519–530.
            http://doi.org/10.1016/j.jsb.2012.09.006
    3. Sigworth, F. J., Doerschuk, P. C., Carazo, J.-M., & Scheres,
    S. H. W. (2010).
            An Introduction to Maximum-Likelihood Methods in Cryo-EM.
            In Methods in Enzymology (1st ed., Vol. 482,
            pp. 263–294). Elsevier Inc.
            http://doi.org/10.1016/S0076-6879(10)82011-7
    """

    def __init__(self, map_3d_init, particles, ctf_info, max_itr=7):
        self.map_3d_init = map_3d_init
        self.particles = particles
        self.ctf_info = ctf_info
        self.max_itr = max_itr

    def iterative_refinement(self, wiener_small_number=0.01, count_norm_const=1):
        """Perform iterative refinement.

        Acts in a Bayesian expectation maximization setting,
        i.e. maximum a posteriori estimation.

        Parameters
        ----------
        wiener_small_number : float
            Used to tune Wiener filter.
        count_norm_const : float
            Used to tune normalization of slice inserting.

        Returns
        -------
        map_3d_update : arr
            Current iteration of map.
            Shape (n_pix, n_pix, n_pix)
        map_3d_final : arr
            Final updated map.
            Shape (n_pix, n_pix, n_pix)
        half_map_3d_final_1 : arr
            Shape (n_pix, n_pix, n_pix)
        half_map_3d_final_2 : arr
            Shape (n_pix, n_pix, n_pix)
        fsc_1d : arr
            Final one dimensional fourier shell correlation.
            Shape (n_pix // 2,)
        """
        particles_1, particles_2 = IterativeRefinement.split_array(self.particles)
        n_pix = len(self.map_3d_init)

        ctfs = self.build_ctf_array()
        ctfs_1, ctfs_2 = IterativeRefinement.split_array(ctfs)

        n_batch_1 = len(particles_1)
        n_batch_2 = len(particles_2)

        particles_f_1 = (
            primal_to_fourier_2D(
                torch.from_numpy(particles_1.reshape((n_batch_1, 1, n_pix, n_pix)))
            )
            .numpy()
            .reshape((n_batch_1, n_pix, n_pix))
        )
        particles_f_2 = (
            primal_to_fourier_2D(
                torch.from_numpy(particles_2.reshape((n_batch_2, 1, n_pix, n_pix)))
            )
            .numpy()
            .reshape((n_batch_2, n_pix, n_pix))
        )

        n_rotations = len(self.particles)

        half_map_3d_r_1, half_map_3d_r_2 = (
            self.map_3d_init.copy(),
            self.map_3d_init.copy(),
        )

        batch_map_shape = (1, n_pix, n_pix, n_pix)
        map_shape = (n_pix, n_pix, n_pix)

        half_map_3d_f_1 = (
            primal_to_fourier_3D(
                torch.from_numpy(half_map_3d_r_1.reshape(batch_map_shape))
            )
            .numpy()
            .reshape(map_shape)
        )

        half_map_3d_f_2 = (
            primal_to_fourier_3D(
                torch.from_numpy(half_map_3d_r_2.reshape(batch_map_shape))
            )
            .numpy()
            .reshape(map_shape)
        )

        xyz_voxels = IterativeRefinement.generate_xyz_voxels(n_pix)

        for _ in range(self.max_itr):

            half_map_3d_f_1 = (
                primal_to_fourier_3D(
                    torch.from_numpy(half_map_3d_r_1.reshape(batch_map_shape))
                )
                .numpy()
                .reshape(map_shape)
            )

            half_map_3d_f_2 = (
                primal_to_fourier_3D(
                    torch.from_numpy(half_map_3d_r_2.reshape(batch_map_shape))
                )
                .numpy()
                .reshape(map_shape)
            )

            rots = IterativeRefinement.grid_SO3_uniform(n_rotations)
            xy0_plane = IterativeRefinement.generate_xy_plane(n_pix)

            slices_1, xyz_rotated = IterativeRefinement.generate_slices(
                half_map_3d_f_1, xy0_plane, rots
            )

            slices_2, xyz_rotated = IterativeRefinement.generate_slices(
                half_map_3d_f_2, xy0_plane, rots
            )

            map_3d_f_updated_1 = np.zeros_like(half_map_3d_f_1)
            map_3d_f_updated_2 = np.zeros_like(half_map_3d_f_2)
            map_3d_f_norm_1 = np.zeros_like(half_map_3d_f_1)
            map_3d_f_norm_2 = np.zeros_like(half_map_3d_f_2)
            counts_3d_updated_1 = np.zeros_like(half_map_3d_r_1)
            counts_3d_updated_2 = np.zeros_like(half_map_3d_r_2)

            for particle_idx in range(particles_f_1.shape[0]):
                ctf_1 = ctfs_1[particle_idx]
                ctf_2 = ctfs_2[particle_idx]

                particle_f_deconv_1 = IterativeRefinement.apply_wiener_filter(
                    particles_f_1, ctf_1, wiener_small_number
                )
                particle_f_deconv_2 = IterativeRefinement.apply_wiener_filter(
                    particles_f_2, ctf_1, wiener_small_number
                )

                ctf_vectorized = np.vectorize(IterativeRefinement.apply_ctf_to_slice)

                slices_conv_ctfs_1 = ctf_vectorized(slices_1, ctf_1)
                slices_conv_ctfs_2 = ctf_vectorized(slices_2, ctf_2)

                sigma = 1

                (
                    bayes_factors_1,
                    z_norm_const_1,
                    em_loss_1,
                ) = IterativeRefinement.compute_bayesian_weights(
                    particles_f_1[particle_idx], slices_conv_ctfs_1, sigma
                )
                print(
                    "log z_norm_const_1={}, em_loss_1={}".format(
                        z_norm_const_1, em_loss_1
                    )
                )
                (
                    bayes_factors_2,
                    z_norm_const_2,
                    em_loss_2,
                ) = IterativeRefinement.compute_bayesian_weights(
                    particles_f_2[particle_idx], slices_conv_ctfs_2, sigma
                )
                print(
                    "log z_norm_const_2={}, em_loss_2={}".format(
                        z_norm_const_2, em_loss_2
                    )
                )

                for one_slice_idx in range(len(bayes_factors_1)):
                    xyz = xyz_rotated[one_slice_idx]
                    inserted_slice_3d_r, count_3d_r = IterativeRefinement.insert_slice(
                        particle_f_deconv_1.real, xyz, xyz_voxels
                    )
                    inserted_slice_3d_i, count_3d_i = IterativeRefinement.insert_slice(
                        particle_f_deconv_1.imag, xyz, xyz_voxels
                    )
                    map_3d_f_updated_1 += inserted_slice_3d_r + 1j * inserted_slice_3d_i
                    counts_3d_updated_1 += count_3d_r + count_3d_i

                for one_slice_idx in range(len(bayes_factors_2)):
                    xyz = xyz_rotated[one_slice_idx]
                    inserted_slice_3d_r, count_3d_r = IterativeRefinement.insert_slice(
                        particle_f_deconv_2.real, xyz, xyz_voxels
                    )
                    inserted_slice_3d_i, count_3d_i = IterativeRefinement.insert_slice(
                        particle_f_deconv_2.imag, xyz, xyz_voxels
                    )
                    map_3d_f_updated_2 += inserted_slice_3d_r + 1j * inserted_slice_3d_i
                    counts_3d_updated_2 += count_3d_r + count_3d_i

                map_3d_f_norm_1 = IterativeRefinement.normalize_map(
                    map_3d_f_updated_1, counts_3d_updated_1, count_norm_const
                )
                map_3d_f_norm_2 = IterativeRefinement.normalize_map(
                    map_3d_f_updated_2, counts_3d_updated_2, count_norm_const
                )

            half_map_3d_f_1, half_map_3d_f_2 = IterativeRefinement.apply_noise_model(
                map_3d_f_norm_1, map_3d_f_norm_2
            )

        fsc_1d = IterativeRefinement.compute_fsc(half_map_3d_f_1, half_map_3d_f_2)
        fsc_3d = IterativeRefinement.expand_1d_to_3d(fsc_1d)

        map_3d_f_final = ((half_map_3d_f_1 + half_map_3d_f_2) / 2) * fsc_3d
        map_3d_f_final = torch.from_numpy(map_3d_f_final.reshape(map_shape))
        map_3d_r_final = (
            fourier_to_primal_3D(map_3d_f_final).numpy().reshape((n_pix, n_pix, n_pix))
        )

        half_map_3d_f_1 = torch.from_numpy(half_map_3d_f_1.reshape(map_shape))
        half_map_3d_r_1 = (
            fourier_to_primal_3D(half_map_3d_f_1).numpy().reshape((n_pix, n_pix, n_pix))
        )

        half_map_3d_f_2 = torch.from_numpy(half_map_3d_f_2.reshape(map_shape))
        half_map_3d_r_2 = (
            fourier_to_primal_3D(half_map_3d_f_2).numpy().reshape((n_pix, n_pix, n_pix))
        )

        return map_3d_r_final, half_map_3d_r_1, half_map_3d_r_2, fsc_1d

    @staticmethod
    def normalize_map(map_3d, counts, norm_const):
        """Normalize map by slice counts per voxel.

        Parameters
        ----------
        map_3d : arr
            Shape (n_pix, n_pix, n_pix)
            The map to be normalized.
        counts : arr
            Shape (n_pix, n_pix, n_pix)
            The number of slices that were added within each voxel.
        norm_const : float
            A small number used as part of the wiener-filter-like
            normalization.

        Returns
        -------
        norm_map : arr
            Shape (n_pix, n_pix, n_pix)
            map normalized by counts.
        """
        return map_3d * counts / (norm_const + counts**2)

    @staticmethod
    def apply_noise_model(map_3d_f_norm_1, map_3d_f_norm_2):
        """Apply noise model to normalized maps in fourier space.

        Parameters
        ----------
        map_3d_f_norm_1 : arr
            Shape (n_pix, n_pix, n_pix)
            Normalized fourier space half-map 1.
        map_3d_f_norm_2 : arr
            Shape (n_pix, n_pix, n_pix)
            Normalized fourier space half-map 2.

        Returns
        -------
        (map_3d_f_filtered_1, map_3d_f_filtered_2) : (arr, arr)
            Shapes (n_pix, n_pix, n_pix)
            Half-maps with fsc noise filtering applied.
        """
        fsc_1d = IterativeRefinement.compute_fsc(map_3d_f_norm_1, map_3d_f_norm_2)

        fsc_3d = IterativeRefinement.expand_1d_to_3d(fsc_1d)

        map_3d_f_filtered_1 = map_3d_f_norm_1 * fsc_3d
        map_3d_f_filtered_2 = map_3d_f_norm_2 * fsc_3d

        return map_3d_f_filtered_1, map_3d_f_filtered_2

    @staticmethod
    def split_array(arr):
        """Split array into two halves along 0th axis.

        Parameters
        ----------
        arr : arr
            Shape (n_particles, ...)

        Returns
        -------
        arr1 : arr
            Shape (n_particles // 2, ...)
        arr2: arr
            Shape (n_particles // 2, ...)
        """
        idx_half = len(arr) // 2
        arr_1, arr_2 = arr[:idx_half], arr[idx_half:]

        if len(arr_1) != len(arr_2):
            arr_2 = arr[idx_half : 2 * idx_half]

        return arr_1, arr_2

    def build_ctf_array(self):
        """Build 2D array of evaluated CTFs.

                Use inputted CTF parameters, act for each particle.

        Returns
        -------
        ctfs : arr
            Shape (n_ctfs, n_pix, n_pix)
        """
        n_ctfs = len(self.ctf_info)
        ctfs = []

        for i in range(n_ctfs):
            ctfs.append(eval_ctf(**self.ctf_info[i]))

        return ctfs

    @staticmethod
    def grid_SO3_uniform(n_rotations):
        """Generate uniformly distributed rotations in SO(3).

        A note on functionality - the geomstats random_uniform library only produces
        rotations onto one hemisphere. So, the rotations are randomly inverted, giving
        them equal probability to fall in either hemisphere.

        Parameters
        ----------
        n_rotations : int
            Number of rotations

        Returns
        -------
        rots : arr
            Array describing rotations.
            Shape (n_rotations, 3, 3)
        """
        geom = special_orthogonal.SpecialOrthogonal(3, "matrix")
        rots = geom.random_uniform(n_rotations)
        negatives = np.tile(np.random.randint(2, size=n_rotations) * 2 - 1, (3, 3, 1)).T
        rots[:] *= negatives
        return rots

    @staticmethod
    def generate_xy_plane(n_pix):
        """Generate (x,y,0) plane.

        x, y axis values range [-n // 2, ..., n // 2 - 1]

        Parameters
        ----------
        n_pix : int
            Number of pixels along one edge of the plane.

        Returns
        -------
        xy_plane : arr
            Array describing xy plane in space.
            Shape (3, n_pix**2)
        """
        axis_pts = np.arange(-n_pix // 2, n_pix // 2)
        grid = np.meshgrid(axis_pts, axis_pts)

        xy_plane = np.zeros((3, n_pix**2))

        for d in range(2):
            xy_plane[d, :] = grid[d].flatten()

        return xy_plane

    @staticmethod
    def generate_xyz_voxels(n_pix):
        """Generate (x,y,z) cube.

        x, y, z axis values range [-n // 2, ..., n // 2 - 1]

        Parameters
        ----------
        n_pix : int
            Number of pixels along one edge of the cube.

        Returns
        -------
        xyz : arr
            Array describing xyz cube in space.
            Shape (3, n_pix**3)
        """
        axis_pts = np.arange(-n_pix // 2, n_pix // 2)
        grid = np.meshgrid(axis_pts, axis_pts, axis_pts)

        xyz = np.zeros((3, n_pix**3))

        for di in range(3):
            xyz[di] = grid[di].flatten()
        xyz[[0, 1]] = xyz[[1, 0]]

        return xyz

    @staticmethod
    def generate_slices(map_3d_f, xy_plane, rots, z_offset=0.05):
        """Generate slice coordinates by rotating xy plane.

        Interpolate values from map_3d_f onto 3D coordinates.


        Shift the space into a centered position before rotating and
        revert shift after rotation. This preserves the bounds of the
        space.

        Parameters
        ----------
        map_3d_f : arr, float (not complex)
            Shape (n_pix, n_pix, n_pix)
            Convention x,y,z, with
                -n_pix/2,-n_pix/2,-n_pix/2 pixel at map_3d_f[0,0,0],
                0,0,0 pixel at map_3d_f[n/2,n/2,n/2]
                n_pix/2-1,n_pix/2-1,n_pix/2-1 pixel at the final corner,
                    i.e. map_3d_f[n_pix-1,n_pix-1,n_pix-1]
        xy_plane : arr
            Array describing xy plane in space.
            Shape (3, n_pix**2)
            Convention x,y,z, i.e.
                xy_plane[0] is x coordinate
                xy_plane[1] is y coordinate
                xy_plane[2] is z coordinate, which is all zero
        rots : arr
            Array describing rotations.
            Shape (n_rotations, n_pix**2, 3)
        z_offset : float
            Symmetrical z-depth given to the xy_plane before rotating.
            0 < z_offset < 1

        Returns
        -------
        slices : arr
            Slice of map_3d_f. Corresponds to Fourier transform
            of projection of rotated map_3d_f.
            Shape (n_rotations, n_pix, n_pix)
        xyz_rotated : arr
            Rotated xy planes, with 3D depth added according to z_offset.
            Shape (n_rotations, 3, 3 * n_pix**2)


        Notes
        -----
        The coordinates are not centered, and the origin/dc component
        is in map_coordinates. This results in an artefact where the
        first column of slices[i] is not (always) interpolated,
        because some rotations, like a 180 deg in xy-plane rotation,
        do not reach it. It is related to the coordinates going
        from [n_pix/2,n_pix/2-1] and not [n_pix/2,n_pix/2].

        The Fourier transform and rotations commute. The overall scale of
        the projection does not change under rotation, and thus the dc component,
        which here corresponds to the origin pixel, should not change locations,
        under all rotations, and is same is in arr_2d[n/2,n/2].
        Otherwise by a rotation, the overall scale of the projection changes,
        which is totally undesirable.

        This makes the "edge effects" of (possibly) having zeros in the values of
        map_coordinates corresponding to -n/2 xyz coordinates after rotation,
        i.e. map_coordinates[0,:,:], map_coordinates[:,0,:] and map_coordinates[:,:,0],
        which correspond to slices[0,:], slices[:,0].
        This behaviour should be anticipated.
        In practice real slices will come from a map_3d_f that goes to zero at the edge,
        and the slices will also go to zero at the edge.
        As far as the presence of noise in the edge pixels, masking that crops
        close enough to the centre will keeping a safe distance from the edge.
        """
        n_rotations = len(rots)
        n_pix = len(map_3d_f)
        slices = np.empty((n_rotations, n_pix, n_pix), dtype=np.complex_)
        overwrite_empty_with_zero = 0
        slices[:, :, 0] = overwrite_empty_with_zero
        xyz_rotated = np.empty((n_rotations, 3, 3 * n_pix**2))
        offset = np.array(
            [
                [
                    0,
                ],
                [
                    0,
                ],
                [
                    z_offset,
                ],
            ]
        )
        xy_plane = np.concatenate(
            (xy_plane + offset, xy_plane, xy_plane - offset), axis=1
        )
        for i in range(n_rotations):
            xyz_rotated[i] = rots[i] @ xy_plane

            slices[i] = map_coordinates(
                map_3d_f.real,
                xyz_rotated[i, :, n_pix**2 : 2 * n_pix**2] + n_pix // 2,
            ).reshape((n_pix, n_pix)) + 1j * map_coordinates(
                map_3d_f.imag,
                xyz_rotated[i, :, n_pix**2 : 2 * n_pix**2] + n_pix // 2,
            ).reshape(
                (n_pix, n_pix)
            )

        return slices, xyz_rotated

    @staticmethod
    def apply_ctf_to_slice(particle_slice, ctf):
        """Apply CTF to projected slice by convolution.

        particle_slice : arr
            Slice of map_3d_f. Corresponds to Fourier transform
            of projection of rotated map_3d_r.
            Shape (n_pix, n_pix)
        ctf : arr
            CTF parameters for particle.
            Shape (n_pix,n_pix)
        """
        # vectorize and have shape match
        projection_f_conv_ctf = ctf * particle_slice
        return projection_f_conv_ctf

    @staticmethod
    def compute_bayesian_weights(particle, slices, sigma):
        """Compute Bayesian weights of particle to slice.

        Assumes a Gaussian white noise model.

        Parameters
        ----------
        particle : complex64 arr
            Shape (n_pix,n_pix)
        slices : complex64 arr
            Shape (n_slices, n_pix, n_pix)
        sigma : float
          Gaussian white noise std

        Returns
        -------
        bayesian_weights : float64 arr
            Shape (n_slices,)
        z_norm_const : float64
          Normalizaing constant.

        Notes
        -----
        Follows closely Nelson (2021)
        z_norm_const is $U_i$ in Eq. 8.18
        em_loss is $l_i$ from $L = Sigma l_i$ in Eqs. 8.10, 8.21
        bayesian_weights are $gamma_i$ in Eq 8.11
        offset_safe is $K_i$ in Eqs. 8.17, 8.21

        The expectation step is the calculation of bayesian_weights and z_norm_const
        The maximization step is the insertion of the particles.
          into the volume, corresponding to the rotations of the slices
          weighted by bayesian_weights.
        """
        corr_slices_particle = (
            (particle[None, :, :] * slices.conj()).sum(axis=(1, 2)).real
        )
        slices_norm = np.linalg.norm(slices, axis=(1, 2)) ** 2
        particle_norm = np.linalg.norm(particle) ** 2
        scale = -((2 * sigma**2) ** -1)
        log_bayesian_weights = scale * (slices_norm - 2 * corr_slices_particle)
        offset_safe = log_bayesian_weights.max()
        bayesian_weights = np.exp(log_bayesian_weights - offset_safe)
        z_norm_const = 1 / bayesian_weights.sum()
        em_loss = -np.log(z_norm_const) + offset_safe + scale * particle_norm
        return bayesian_weights, z_norm_const, em_loss

    @staticmethod
    def apply_wiener_filter(projection, ctf, small_number):
        """Apply Wiener filter to particle projection.

        Parameters
        ----------
        projection : arr
            Shape (n_pix, n_pix)
        ctf : arr
            Shape (n_pix, n_pix)
        small_number : float
            Used for tuning Wiener filter.

        Returns
        -------
        projection_wfilter_f : arr
            Shape (n_pix, n_pix) the filtered projection.
        """
        wfilter = ctf / (ctf * ctf + small_number)
        projection_wfilter_f = projection * wfilter
        return projection_wfilter_f

    @staticmethod
    def insert_slice(slice_real, xy_rotated, xyz):
        """Rotate slice and interpolate onto a 3D grid.

        Rotated xy-planes are expected to be of nonzero depth (i.e. a rotated
        2D plane with some small added z-depth to give "volume" to the slice in
        order for interpolation to be feasible). The slice values are constant
        along the depth axis of the slice.

        Parameters
        ----------
        slice_real : float64 arr
            Shape (n_pix, n_pix) the slice of interest.
        xy_rotated : arr
            Shape (3, 3*n_pix**2) nonzero-depth "plane" of rotated slice coords.
        xyz : arr
            Shape (3, n_pix**3) voxels of 3D map.

        Returns
        -------
        inserted_slice_3d : float64 arr
            Rotated slice in 3D voxel array.
            Shape (n_pix, n_pix, n_pix)
        count_3d : arr
            Voxel array to count slice presence: 1 if slice present,
            otherwise 0.
            Shape (n_pix, n_pix, n_pix)
        """
        n_pix = slice_real.shape[0]
<<<<<<< HEAD
        slice_values = np.tile(slice_real.reshape((n_pix**2,)), (3,))
            
=======
        slice_values = np.repeat(slice_real.reshape((n_pix**2,)), 3, axis=0)

>>>>>>> ae7e4f42
        inserted_slice_3d = griddata(
            xy_rotated.T, slice_values, xyz.T, fill_value=0
        ).reshape((n_pix, n_pix, n_pix))

        count_3d = griddata(
            xy_rotated.T, np.ones_like(slice_values), xyz.T, fill_value=0
        ).reshape((n_pix, n_pix, n_pix))

        return inserted_slice_3d, count_3d

    @staticmethod
    def compute_fsc(map_3d_f_1, map_3d_f_2):
        """Compute the Fourier shell correlation.

                Estimate noise from half maps.

        Parameters
        ----------
        map_3d_f_1 : arr
            Shape (n_pix, n_pix, n_pix)
        map_3d_f_2 : arr
            Shape (n_pix, n_pix, n_pix)

        Returns
        -------
        noise_estimate : arr
            Noise estimates from half maps.
            Shape (n_pix // 2,)
        """
        # write fast vectorized fsc from code snippets in
        # https://github.com/geoffwoollard/learn_cryoem_math/blob/master/nb/fsc.ipynb
        # https://github.com/geoffwoollard/learn_cryoem_math/blob/master/nb/mFSC.ipynb
        # https://github.com/geoffwoollard/learn_cryoem_math/blob/master/nb/guinier_fsc_sharpen.ipynb
        n_pix_1 = len(map_3d_f_1)
        n_pix_2 = len(map_3d_f_2)
        fsc_1d_1 = np.ones(n_pix_1 // 2)
        fsc_1d_2 = np.ones(n_pix_2 // 2)
        noise_estimates = fsc_1d_1 * fsc_1d_2
        return noise_estimates

    @staticmethod
    def binary_mask_3d(center, radius, shape, fill=True, shell_thickness=1):
        """Construct a binary spherical shell mask (variable thickness).

        Parameters
        ----------
        center : array-like
            shape (3,)
            the co-ordinates of the center of the shell.
        radius : float
            the radius in pixels of the shell.
        shape : array-like
            shape (3,)
            the shape of the outputted 3D array.
        fill : bool
            Whether to output a shell or a solid sphere.
        shell_thickness : bool
            If outputting a shell, the shell thickness in pixels.

        Returns
        -------
        mask : arr
            shape == shape
            An array of bools with "True" where the sphere mask is
            present.
        """
        a, b, c = center
        nx0, nx1, nx2 = shape
        x0, x1, x2 = np.ogrid[-a : nx0 - a, -b : nx1 - b, -c : nx2 - c]
        r2 = x0**2 + x1**2 + x2**2
        mask = r2 <= radius**2
        if not fill and radius - shell_thickness > 0:
            mask_outer = mask
            mask_inner = r2 <= (radius - shell_thickness) ** 2
            mask = np.logical_xor(mask_outer, mask_inner)
        return mask

    @staticmethod
    def expand_1d_to_3d(arr_1d):
        """Expand 1D array data into spherical shell.

        Parameters
        ----------
        arr_1d : arr
            Shape (n_pix // 2)

        Returns
        -------
        arr_3d : arr
            Shape (n_pix, n_pix, n_pix)

        Note
        ----
        Edges arr_3d[0,:,:], arr_3d[:,0,:], arr_3d[:,:,0] are zero.
        The dc component is not repeated on the left half, because the outer
        half shell at radius -n_pix/2 does not have a corresponding positive half shell,
        which only goes up to +n_pix/2 -1.
        """
        n_pix = 2 * len(arr_1d)
        arr_3d = np.zeros((n_pix, n_pix, n_pix))
        center = (n_pix // 2, n_pix // 2, n_pix // 2)
        for i in reversed(range(n_pix // 2)):
            mask = IterativeRefinement.binary_mask_3d(
                center, i, arr_3d.shape, fill=False
            )
            arr_3d = np.where(mask, arr_1d[i], arr_3d)

        return arr_3d<|MERGE_RESOLUTION|>--- conflicted
+++ resolved
@@ -663,13 +663,8 @@
             Shape (n_pix, n_pix, n_pix)
         """
         n_pix = slice_real.shape[0]
-<<<<<<< HEAD
         slice_values = np.tile(slice_real.reshape((n_pix**2,)), (3,))
             
-=======
-        slice_values = np.repeat(slice_real.reshape((n_pix**2,)), 3, axis=0)
-
->>>>>>> ae7e4f42
         inserted_slice_3d = griddata(
             xy_rotated.T, slice_values, xyz.T, fill_value=0
         ).reshape((n_pix, n_pix, n_pix))
