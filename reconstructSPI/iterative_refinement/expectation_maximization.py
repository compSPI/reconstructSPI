--- conflicted
+++ resolved
@@ -1,12 +1,9 @@
 """Iterative refinement with Bayesian expectation maximization."""
 
 import numpy as np
-<<<<<<< HEAD
 import torch
-=======
 from geomstats.geometry import special_orthogonal
 from scipy.ndimage import map_coordinates
->>>>>>> fa8dc911
 from simSPI.transfer import eval_ctf
 
 
