--- conflicted
+++ resolved
@@ -161,25 +161,10 @@
                     map_3d_f_updated_2 += inserted_slice_3d_r + 1j * inserted_slice_3d_i
                     counts_3d_updated_2 += count_3d_r + count_3d_i
 
-<<<<<<< HEAD
                 map_3d_f_norm_1 = IterativeRefinement.normalize_map(map_3d_f_updated_1, counts_3d_updated_1, count_norm_const)
                 map_3d_f_norm_2 = IterativeRefinement.normalize_map(map_3d_f_updated_2, counts_3d_updated_2, count_norm_const)
 
             half_map_3d_f_1, half_map_3d_f_2 = IterativeRefinement.apply_noise_model(map_3d_f_norm_1, map_3d_f_norm_2)
-=======
-                # normalize maps by slice counts to account
-                # for spherical density differences
-                map_3d_f_norm_1 = IterativeRefinement.normalize_map(
-                    map_3d_f_updated_1, counts_3d_updated_1, count_norm_const
-                )
-                map_3d_f_norm_2 = IterativeRefinement.normalize_map(
-                    map_3d_f_updated_2, counts_3d_updated_2, count_norm_const
-                )
-
-            half_map_3d_f_1, half_map_3d_f_2 = apply_noise_model(
-                map_3d_f_norm_1, map_3d_f_norm_2
-            )
->>>>>>> e76d8a29
 
         fsc_1d = IterativeRefinement.compute_fsc(half_map_3d_f_1, half_map_3d_f_2)
         fsc_3d = IterativeRefinement.expand_1d_to_3d(fsc_1d)
