"""Iterative refinement with Bayesian expectation maximization."""

import numpy as np
from geomstats.geometry import special_orthogonal
from scipy.ndimage import map_coordinates
from simSPI.transfer import eval_ctf


class IterativeRefinement:
    """Iterative refinement with max likelihood estimation.

    Parameters
    ----------
    map_3d_init : arr
        Initial particle map.
        Shape (n_pix, n_pix, n_pix)
    particles : arr
        Particles to be reconstructed.
        Shape (n_particles, n_pix, n_pix)
    ctf_info : list of dicts
        Each dict contains CTF k,v pairs per particle.
            Shape (n_particles,)

    References
    ----------
    1. Nelson, P. C. (2021). Physical Models of Living Systems new
    chapter: Single Particle Reconstruction in Cryo-electron
    Microscopy.
            https://repository.upenn.edu/physics_papers/656
    2. Scheres, S. H. W. (2012). RELION: Implementation of a
    Bayesian approach to cryo-EM structure determination.
            Journal of Structural Biology, 180(3), 519–530.
            http://doi.org/10.1016/j.jsb.2012.09.006
    3. Sigworth, F. J., Doerschuk, P. C., Carazo, J.-M., & Scheres,
    S. H. W. (2010).
            An Introduction to Maximum-Likelihood Methods in Cryo-EM.
            In Methods in Enzymology (1st ed., Vol. 482,
            pp. 263–294). Elsevier Inc.
            http://doi.org/10.1016/S0076-6879(10)82011-7
    """

    def __init__(self, map_3d_init, particles, ctf_info, max_itr=7):
        self.map_3d_init = map_3d_init
        self.particles = particles
        self.ctf_info = ctf_info
        self.max_itr = max_itr

    def iterative_refinement(self, wiener_small_number=0.01, count_norm_const=1):
        """Perform iterative refinement.

        Acts in a Bayesian expectation maximization setting,
        i.e. maximum a posteriori estimation.

        Parameters
        ----------
        wiener_small_number : float
            Used to tune Wiener filter.
        count_norm_const : float
            Used to tune normalization of slice inserting.

        Returns
        -------
        map_3d_update : arr
            Current iteration of map.
            Shape (n_pix, n_pix, n_pix)
        map_3d_final : arr
            Final updated map.
            Shape (n_pix, n_pix, n_pix)
        half_map_3d_final_1 : arr
            Shape (n_pix, n_pix, n_pix)
        half_map_3d_final_2 : arr
            Shape (n_pix, n_pix, n_pix)
        fsc_1d : arr
            Final one dimensional fourier shell correlation.
            Shape (n_pix // 2,)
        """
        particles_1, particles_2 = IterativeRefinement.split_array(self.particles)

        ctfs = self.build_ctf_array()
        ctfs_1, ctfs_2 = IterativeRefinement.split_array(ctfs)

        particles_f_1 = IterativeRefinement.fft_3d(particles_1)
        particles_f_2 = IterativeRefinement.fft_3d(particles_2)

        n_pix = self.map_3d_init.shape[0]

        n_rotations = self.particles.shape[0]

        half_map_3d_r_1, half_map_3d_r_2 = (
            self.map_3d_init.copy(),
            self.map_3d_init.copy(),
        )

        half_map_3d_f_1 = IterativeRefinement.fft_3d(half_map_3d_r_1)
        half_map_3d_f_2 = IterativeRefinement.fft_3d(half_map_3d_r_2)

        for _ in range(self.max_itr):

            half_map_3d_f_1 = IterativeRefinement.fft_3d(half_map_3d_r_1)
            half_map_3d_f_2 = IterativeRefinement.fft_3d(half_map_3d_r_2)

            rots = IterativeRefinement.grid_SO3_uniform(n_rotations)

            xy0_plane = IterativeRefinement.generate_xy_plane(n_pix)

            slices_1, xyz_rotated = IterativeRefinement.generate_slices(
                half_map_3d_f_1, xy0_plane, n_pix, rots
            )

            slices_2, xyz_rotated = IterativeRefinement.generate_slices(
                half_map_3d_f_2, xy0_plane, n_pix, rots
            )

            map_3d_f_updated_1 = np.zeros_like(half_map_3d_f_1)
            map_3d_f_updated_2 = np.zeros_like(half_map_3d_f_2)
            map_3d_f_norm_1 = np.zeros_like(half_map_3d_f_1)
            map_3d_f_norm_2 = np.zeros_like(half_map_3d_f_2)
            counts_3d_updated_1 = np.zeros_like(half_map_3d_r_1)
            counts_3d_updated_2 = np.zeros_like(half_map_3d_r_2)

            for particle_idx in range(particles_f_1.shape[0]):
                ctf_1 = ctfs_1[particle_idx]
                ctf_2 = ctfs_2[particle_idx]

                particle_f_deconv_1 = IterativeRefinement.apply_wiener_filter(
                    particles_f_1, ctf_1, wiener_small_number
                )
                particle_f_deconv_2 = IterativeRefinement.apply_wiener_filter(
                    particles_f_2, ctf_1, wiener_small_number
                )

                ctf_vectorized = np.vectorize(IterativeRefinement.apply_ctf_to_slice)

                slices_conv_ctfs_1 = ctf_vectorized(slices_1, ctf_1)
                slices_conv_ctfs_2 = ctf_vectorized(slices_2, ctf_2)

                sigma = 1

                (
                    bayes_factors_1,
                    z_norm_const_1,
                    em_loss_1,
                ) = IterativeRefinement.compute_bayesian_weights(
                    particles_f_1[particle_idx], slices_conv_ctfs_1, sigma
                )
                print(
                    "log z_norm_const_1={}, em_loss_1={}".format(
                        z_norm_const_1, em_loss_1
                    )
                )
                (
                    bayes_factors_2,
                    z_norm_const_2,
                    em_loss_2,
                ) = IterativeRefinement.compute_bayesian_weights(
                    particles_f_2[particle_idx], slices_conv_ctfs_2, sigma
                )
                print(
                    "log z_norm_const_2={}, em_loss_2={}".format(
                        z_norm_const_2, em_loss_2
                    )
                )

                for one_slice_idx in range(bayes_factors_1.shape[0]):
                    xyz = xyz_rotated[one_slice_idx]
                    inserted_slice_3d_r, count_3d_r = IterativeRefinement.insert_slice(
                        particle_f_deconv_1.real, xyz, n_pix
                    )
                    inserted_slice_3d_i, count_3d_i = IterativeRefinement.insert_slice(
                        particle_f_deconv_1.imag, xyz, n_pix
                    )
                    map_3d_f_updated_1 += inserted_slice_3d_r + 1j * inserted_slice_3d_i
                    counts_3d_updated_1 += count_3d_r + count_3d_i

                for one_slice_idx in range(bayes_factors_2.shape[0]):
                    xyz = xyz_rotated[one_slice_idx]
                    inserted_slice_3d_r, count_3d_r = IterativeRefinement.insert_slice(
                        particle_f_deconv_2.real, xyz, n_pix
                    )
                    inserted_slice_3d_i, count_3d_i = IterativeRefinement.insert_slice(
                        particle_f_deconv_2.imag, xyz, n_pix
                    )
                    map_3d_f_updated_2 += inserted_slice_3d_r + 1j * inserted_slice_3d_i
                    counts_3d_updated_2 += count_3d_r + count_3d_i

                map_3d_f_norm_1 = IterativeRefinement.normalize_map(
                    map_3d_f_updated_1, counts_3d_updated_1, count_norm_const
                )
                map_3d_f_norm_2 = IterativeRefinement.normalize_map(
                    map_3d_f_updated_2, counts_3d_updated_2, count_norm_const
                )

            half_map_3d_f_1, half_map_3d_f_2 = IterativeRefinement.apply_noise_model(
                map_3d_f_norm_1, map_3d_f_norm_2
            )

        fsc_1d = IterativeRefinement.compute_fsc(half_map_3d_f_1, half_map_3d_f_2)
        fsc_3d = IterativeRefinement.expand_1d_to_3d(fsc_1d)
        map_3d_f_final = (half_map_3d_f_1 + half_map_3d_f_2 / 2) * fsc_3d
        map_3d_r_final = IterativeRefinement.ifft_3d(map_3d_f_final)
        half_map_3d_r_1 = IterativeRefinement.ifft_3d(half_map_3d_f_1)
        half_map_3d_r_2 = IterativeRefinement.ifft_3d(half_map_3d_f_2)

        return map_3d_r_final, half_map_3d_r_1, half_map_3d_r_2, fsc_1d

    @staticmethod
    def normalize_map(map_3d, counts, norm_const):
        """Normalize map by slice counts per voxel.

        Parameters
        ----------
        map_3d : arr
            Shape (n_pix, n_pix, n_pix)
            The map to be normalized.
        counts : arr
            Shape (n_pix, n_pix, n_pix)
            The number of slices that were added within each voxel.
        norm_const : float
            A small number used as part of the wiener-filter-like
            normalization.

        Returns
        -------
        norm_map : arr
            Shape (n_pix, n_pix, n_pix)
            map normalized by counts.
        """
        return map_3d * counts / (norm_const + counts**2)

    @staticmethod
    def apply_noise_model(map_3d_f_norm_1, map_3d_f_norm_2):
        """Apply noise model to normalized maps in fourier space.

        Parameters
        ----------
        map_3d_f_norm_1 : arr
            Shape (n_pix, n_pix, n_pix)
            Normalized fourier space half-map 1.
        map_3d_f_norm_2 : arr
            Shape (n_pix, n_pix, n_pix)
            Normalized fourier space half-map 2.

        Returns
        -------
        (map_3d_f_filtered_1, map_3d_f_filtered_2) : (arr, arr)
            Shapes (n_pix, n_pix, n_pix)
            Half-maps with fsc noise filtering applied.
        """
        fsc_1d = IterativeRefinement.compute_fsc(map_3d_f_norm_1, map_3d_f_norm_2)

        fsc_3d = IterativeRefinement.expand_1d_to_3d(fsc_1d)

        map_3d_f_filtered_1 = map_3d_f_norm_1 * fsc_3d
        map_3d_f_filtered_2 = map_3d_f_norm_2 * fsc_3d

        return (map_3d_f_filtered_1, map_3d_f_filtered_2)

    @staticmethod
    def split_array(arr):
        """Split array into two halves along 0th axis.

        Parameters
        ----------
        arr : arr
            Shape (n_particles, ...)

        Returns
        -------
        arr1 : arr
            Shape (n_particles // 2, ...)
        arr2: arr
            Shape (n_particles // 2, ...)
        """
        idx_half = len(arr) // 2
        arr_1, arr_2 = arr[:idx_half], arr[idx_half:]

        if len(arr_1) != len(arr_2):
            arr_2 = arr[idx_half : 2 * idx_half]

        return arr_1, arr_2

    def build_ctf_array(self):
        """Build 2D array of evaluated CTFs.

                Use inputted CTF parameters, act for each particle.

        Returns
        -------
        ctfs : arr
            Shape (n_ctfs, n_pix, n_pix)
        """
        n_ctfs = len(self.ctf_info)
        ctfs = []

        for i in range(n_ctfs):
            ctfs.append(eval_ctf(**self.ctf_info[i]))

        return ctfs

    @staticmethod
    def grid_SO3_uniform(n_rotations):
        """Generate uniformly distributed rotations in SO(3).

        A note on functionality - the geomstats random_uniform library only produces
        rotations onto one hemisphere. So, the rotations are randomly inverted, giving
        them equal probability to fall in either hemisphere.

        Parameters
        ----------
        n_rotations : int
            Number of rotations

        Returns
        -------
        rots : arr
            Array describing rotations.
            Shape (n_rotations, 3, 3)
        """
        geom = special_orthogonal.SpecialOrthogonal(3, "matrix")
        rots = geom.random_uniform(n_rotations)
        negatives = np.tile(np.random.randint(2, size=n_rotations) * 2 - 1, (3, 3, 1)).T
        rots[:] *= negatives
        return rots

    @staticmethod
    def generate_xy_plane(n_pix):
        """Generate (x,y,0) plane.

        x, y axis values range [-n // 2, ..., n // 2 - 1]

        Parameters
        ----------
        n_pix : int
            Number of pixels along one edge of the plane.

        Returns
        -------
        xy_plane : arr
            Array describing xy plane in space.
            Shape (3, n_pix**2)
        """
        axis_pts = np.arange(-n_pix // 2, n_pix // 2)
        grid = np.meshgrid(axis_pts, axis_pts)

        xy_plane = np.zeros((3, n_pix**2))

        for d in range(2):
            xy_plane[d, :] = grid[d].flatten()

        return xy_plane

    @staticmethod
    def generate_slices(map_3d_f, xy_plane, n_pix, rots):
        """Generate slice coordinates by rotating xy plane.

        Interpolate values from map_3d_f onto 3D coordinates.


        Shift the space into a centered position before rotating and
        revert shift after rotation. This preserves the bounds of the
        space.

        Parameters
        ----------
        map_3d_f : arr
            Shape (n_pix, n_pix, n_pix)
        xy_plane : arr
            Array describing xy plane in space.
            Shape (3, n_pix**2)
        n_pix : int
            Number of pixels along one edge of the plane.
        rots : arr
            Array describing rotations.
            Shape (n_rotations, n_pix**2, 3)

        Returns
        -------
        slices : arr
            Slice of map_3d_f. Corresponds to Fourier transform
            of projection of rotated map_3d_f.
            Shape (n_rotations, n_pix, n_pix)
        xyz_rotated : arr
            Rotated xy planes.
            Shape (n_rotations, 3, n_pix**2)
        """
        n_rotations = rots.shape[0]
        slices = np.empty((n_rotations, map_3d_f.shape[0], map_3d_f.shape[1]))
        xyz_rotated = np.empty((n_rotations, 3, n_pix**2))
        for i in range(n_rotations):
            xyz_rotated[i] = rots[i] @ (xy_plane + 0.5) - 0.5

            slices[i] = map_coordinates(map_3d_f, xyz_rotated[i] + n_pix // 2).reshape(
                (n_pix, n_pix)
            )

        return slices, xyz_rotated

    @staticmethod
    def apply_ctf_to_slice(particle_slice, ctf):
        """Apply CTF to projected slice by convolution.

        particle_slice : arr
            Slice of map_3d_f. Corresponds to Fourier transform
            of projection of rotated map_3d_r.
            Shape (n_pix, n_pix)
        ctf : arr
            CTF parameters for particle.
            Shape (n_pix,n_pix)
        """
        # vectorize and have shape match
        projection_f_conv_ctf = ctf * particle_slice
        return projection_f_conv_ctf

    @staticmethod
    def compute_bayesian_weights(particle, slices, sigma):
        """Compute Bayesian weights of particle to slice.

        Assumes a Gaussian white noise model.

        Parameters
        ----------
        particle : complex64 arr
            Shape (n_pix,n_pix)
        slices : complex64 arr
            Shape (n_slices, n_pix, n_pix)
        sigma : float
          Gaussian white noise std

        Returns
        -------
        bayesian_weights : float64 arr
            Shape (n_slices,)
        z_norm_const : float64
          Normalizaing constant.

        Notes
        -----
        Follows closely Nelson (2021)
        z_norm_const is $U_i$ in Eq. 8.18
        em_loss is $l_i$ from $L = Sigma l_i$ in Eqs. 8.10, 8.21
        bayesian_weights are $gamma_i$ in Eq 8.11
        offset_safe is $K_i$ in Eqs. 8.17, 8.21

        The expectation step is the calculation of bayesian_weights and z_norm_const
        The maximization step is the insertion of the particles.
          into the volume, corresponding to the rotations of the slices
          weighted by bayesian_weights.
        """
        corr_slices_particle = (
            (particle[None, :, :] * slices.conj()).sum(axis=(1, 2)).real
        )
        slices_norm = np.linalg.norm(slices, axis=(1, 2)) ** 2
        particle_norm = np.linalg.norm(particle) ** 2
        scale = -((2 * sigma**2) ** -1)
        log_bayesian_weights = scale * (slices_norm - 2 * corr_slices_particle)
        offset_safe = log_bayesian_weights.max()
        bayesian_weights = np.exp(log_bayesian_weights - offset_safe)
        z_norm_const = 1 / bayesian_weights.sum()
        em_loss = -np.log(z_norm_const) + offset_safe + scale * particle_norm
        return bayesian_weights, z_norm_const, em_loss

    @staticmethod
    def apply_wiener_filter(projection, ctf, small_number):
        """Apply Wiener filter to particle projection.

        Parameters
        ----------
        projection : arr
            Shape (n_pix, n_pix)
        ctf : arr
            Shape (n_pix, n_pix)
        small_number : float
            Used for tuning Wiener filter.

        Returns
        -------
        projection_wfilter_f : arr
            Shape (n_pix, n_pix) the filtered projection.
        """
        wfilter = ctf / (ctf * ctf + small_number)
        projection_wfilter_f = projection * wfilter
        return projection_wfilter_f

    @staticmethod
    def insert_slice(slice_real, xyz, n_pix):
        """Rotate slice and interpolate onto a 3D grid.

        Parameters
        ----------
        slice_real : float64 arr
            Shape (n_pix, n_pix) the slice of interest.
        xyz : arr
            Shape (n_pix**2, 3) plane corresponding to slice rotation.
        n_pix : int
            Number of pixels.

        Returns
        -------
        inserted_slice_3d : float64 arr
            Rotated slice in 3D voxel array.
            Shape (n_pix, n_pix, n_pix)
        count_3d : arr
            Voxel array to count slice presence: 1 if slice present,
            otherwise 0.
            Shape (n_pix, n_pix, n_pix)
        """
        shape = xyz.shape[0]
        count_3d = np.ones((n_pix, n_pix, n_pix))
        count_3d[0, 0, 0] *= shape
        inserted_slice_3d = np.ones((n_pix, n_pix, n_pix))
        return inserted_slice_3d, count_3d

    @staticmethod
    def compute_fsc(map_3d_f_1, map_3d_f_2):
        """Compute the Fourier shell correlation.

                Estimate noise from half maps.

        Parameters
        ----------
        map_3d_f_1 : arr
            Shape (n_pix, n_pix, n_pix)
        map_3d_f_2 : arr
            Shape (n_pix, n_pix, n_pix)

        Returns
        -------
        noise_estimate : arr
            Noise estimates from half maps.
            Shape (n_pix // 2,)
        """
        # write fast vectorized fsc from code snippets in
        # https://github.com/geoffwoollard/learn_cryoem_math/blob/master/nb/fsc.ipynb
        # https://github.com/geoffwoollard/learn_cryoem_math/blob/master/nb/mFSC.ipynb
        # https://github.com/geoffwoollard/learn_cryoem_math/blob/master/nb/guinier_fsc_sharpen.ipynb
        n_pix_1 = map_3d_f_1.shape[0]
        n_pix_2 = map_3d_f_2.shape[0]
        fsc_1d_1 = np.ones(n_pix_1 // 2)
        fsc_1d_2 = np.ones(n_pix_2 // 2)
        noise_estimates = fsc_1d_1 * fsc_1d_2
        return noise_estimates

    @staticmethod
    def binary_mask_3d(center, radius, shape, fill=True, shell_thickness=1):
        """Construct a binary spherical shell mask (variable thickness).

        Parameters
        ----------
        center : array-like
            shape (3,)
            the co-ordinates of the center of the shell.
        radius : float
            the radius in pixels of the shell.
        shape : array-like
            shape (3,)
            the shape of the outputted 3D array.
        fill : bool
            Whether to output a shell or a solid sphere.
        shell_thickness : bool
            If outputting a shell, the shell thickness in pixels.

        Returns
        -------
        mask : arr
            shape == shape
            An array of bools with "True" where the sphere mask is
            present.
        """
        a, b, c = center
        nx0, nx1, nx2 = shape
        x0, x1, x2 = np.ogrid[-a : nx0 - a, -b : nx1 - b, -c : nx2 - c]
        r2 = x0**2 + x1**2 + x2**2
        mask = r2 <= radius**2
        if not fill and radius - shell_thickness > 0:
            mask_outer = mask
            mask_inner = r2 <= (radius - shell_thickness) ** 2
            mask = np.logical_xor(mask_outer, mask_inner)
        return mask

    @staticmethod
    def expand_1d_to_3d(arr_1d):
        """Expand 1D array data into spherical shell.

        Parameters
        ----------
        arr_1d : arr
            Shape (n_pix // 2)

        Returns
        -------
        arr_3d : arr
            Shape (n_pix, n_pix, n_pix)

        Note
        ----
        Edges arr_3d[0,:,:], arr_3d[:,0,:], arr_3d[:,:,0] are zero.
        The dc component is not repeated on the left half, because the outer
        half shell at radius -n_pix/2 does not have a corresponding positive half shell,
        which only goes up to +n_pix/2 -1.
        """
<<<<<<< HEAD
        n_pix = arr_1d.shape[0] * 2
=======
        n_pix = 2 * len(arr_1d)
>>>>>>> 6e02e380
        arr_3d = np.zeros((n_pix, n_pix, n_pix))
        center = (n_pix // 2, n_pix // 2, n_pix // 2)
        for i in reversed(range(n_pix // 2)):
            mask = IterativeRefinement.binary_mask_3d(
                center, i, arr_3d.shape, fill=False
            )
            arr_3d = np.where(mask, arr_1d[i], arr_3d)

        return arr_3d

    @staticmethod
    def fft_3d(array):
        """3D Fast Fourier Transform.

        Parameters
        ----------
        array : arr
            Input array.
            Shape (n_pix, n_pix, n_pix)

        Returns
        -------
        fft_array : arr
            Fourier transform of array.
            Shape (n_pix, n_pix, n_pix)
        """
        return np.zeros(array.shape, dtype=np.cdouble)

    @staticmethod
    def ifft_3d(fft_array):
        """3D Inverse Fast Fourier Transform.

        Parameters
        ----------
        fft_array : arr
            Fourier transform of array.
            Shape (n_pix, n_pix, n_pix)

        Returns
        -------
        array : arr
            Original array.
            Shape (n_pix, n_pix, n_pix)
        """
        return np.zeros(fft_array.shape)<|MERGE_RESOLUTION|>--- conflicted
+++ resolved
@@ -598,11 +598,7 @@
         half shell at radius -n_pix/2 does not have a corresponding positive half shell,
         which only goes up to +n_pix/2 -1.
         """
-<<<<<<< HEAD
-        n_pix = arr_1d.shape[0] * 2
-=======
         n_pix = 2 * len(arr_1d)
->>>>>>> 6e02e380
         arr_3d = np.zeros((n_pix, n_pix, n_pix))
         center = (n_pix // 2, n_pix // 2, n_pix // 2)
         for i in reversed(range(n_pix // 2)):
