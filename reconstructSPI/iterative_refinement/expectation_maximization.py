"""Iterative refinement with Bayesian expectation maximization."""

import numpy as np
import torch
from compSPI.transforms import (
    fourier_to_primal_3D,
    primal_to_fourier_2D,
    primal_to_fourier_3D,
)
from geomstats.geometry import special_orthogonal
from scipy.interpolate import griddata
from scipy.ndimage import map_coordinates
from simSPI.transfer import eval_ctf


class IterativeRefinement:
    """Iterative refinement with max likelihood estimation.

    Parameters
    ----------
    map_3d_init : arr
        Initial particle map.
        Shape (n_pix, n_pix, n_pix)
    particles : arr
        Particles to be reconstructed.
        Shape (n_particles, n_pix, n_pix)
    ctf_info : list of dicts
        Each dict contains CTF k,v pairs per particle.
            Shape (n_particles,)

    References
    ----------
    1. Nelson, P. C. (2021). Physical Models of Living Systems new
    chapter: Single Particle Reconstruction in Cryo-electron
    Microscopy.
            https://repository.upenn.edu/physics_papers/656
    2. Scheres, S. H. W. (2012). RELION: Implementation of a
    Bayesian approach to cryo-EM structure determination.
            Journal of Structural Biology, 180(3), 519–530.
            http://doi.org/10.1016/j.jsb.2012.09.006
    3. Sigworth, F. J., Doerschuk, P. C., Carazo, J.-M., & Scheres,
    S. H. W. (2010).
            An Introduction to Maximum-Likelihood Methods in Cryo-EM.
            In Methods in Enzymology (1st ed., Vol. 482,
            pp. 263–294). Elsevier Inc.
            http://doi.org/10.1016/S0076-6879(10)82011-7
    """

    def __init__(self, map_3d_init, particles, ctf_info, max_itr=7):
        self.map_3d_init = map_3d_init
        self.particles = particles
        self.ctf_info = ctf_info
        self.max_itr = max_itr
        self.insert_slice_vectorized = np.vectorize(
            IterativeRefinement.insert_slice,
            excluded=[
                "xyz",
            ],
            signature="(n,n),(3,m),(3,k)->(n,n,n),(n,n,n)",
        )

    def iterative_refinement(self, count_norm_const=1):
        """Perform iterative refinement.

        Acts in a Bayesian expectation maximization setting,
        i.e. maximum a posteriori estimation.

        Parameters
        ----------
        count_norm_const : float
            Used to tune normalization of slice inserting.

        Returns
        -------
        map_3d_update : arr
            Current iteration of map.
            Shape (n_pix, n_pix, n_pix)
        map_3d_final : arr
            Final updated map.
            Shape (n_pix, n_pix, n_pix)
        half_map_3d_final_1 : arr
            Shape (n_pix, n_pix, n_pix)
        half_map_3d_final_2 : arr
            Shape (n_pix, n_pix, n_pix)
        fsc_1d : arr
            Final one dimensional fourier shell correlation.
            Shape (n_pix // 2,)
        """
        particles_1, particles_2 = IterativeRefinement.split_array(self.particles)
        n_pix = len(self.map_3d_init)

        ctfs = self.build_ctf_array()
        ctfs_1, ctfs_2 = IterativeRefinement.split_array(ctfs)

        n_batch_1 = len(particles_1)
        n_batch_2 = len(particles_2)

        particles_f_1 = (
            primal_to_fourier_2D(
                torch.from_numpy(particles_1.reshape((n_batch_1, 1, n_pix, n_pix)))
            )
            .numpy()
            .reshape((n_batch_1, n_pix, n_pix))
        )
        particles_f_2 = (
            primal_to_fourier_2D(
                torch.from_numpy(particles_2.reshape((n_batch_2, 1, n_pix, n_pix)))
            )
            .numpy()
            .reshape((n_batch_2, n_pix, n_pix))
        )

        n_rotations = len(self.particles)

        half_map_3d_r_1, half_map_3d_r_2 = (
            self.map_3d_init.copy(),
            self.map_3d_init.copy(),
        )

        batch_map_shape = (1, n_pix, n_pix, n_pix)
        map_shape = (n_pix, n_pix, n_pix)

        half_map_3d_f_1 = (
            primal_to_fourier_3D(
                torch.from_numpy(half_map_3d_r_1.reshape(batch_map_shape))
            )
            .numpy()
            .reshape(map_shape)
        )

        half_map_3d_f_2 = (
            primal_to_fourier_3D(
                torch.from_numpy(half_map_3d_r_2.reshape(batch_map_shape))
            )
            .numpy()
            .reshape(map_shape)
        )

        xyz_voxels = IterativeRefinement.generate_cartesian_grid(n_pix, 3)

        wiener_small_numbers_1 = IterativeRefinement.get_wiener_small_numbers(
            particles_f_1, ctfs_1
        )
        wiener_small_numbers_2 = IterativeRefinement.get_wiener_small_numbers(
            particles_f_2, ctfs_2
        )

        for _ in range(self.max_itr):

            half_map_3d_f_1 = (
                primal_to_fourier_3D(
                    torch.from_numpy(half_map_3d_r_1.reshape(batch_map_shape))
                )
                .numpy()
                .reshape(map_shape)
            )

            half_map_3d_f_2 = (
                primal_to_fourier_3D(
                    torch.from_numpy(half_map_3d_r_2.reshape(batch_map_shape))
                )
                .numpy()
                .reshape(map_shape)
            )

            rots = IterativeRefinement.grid_SO3_uniform(n_rotations)
            xy0_plane = IterativeRefinement.generate_cartesian_grid(n_pix, 2)
            xyz_rotated_padded = IterativeRefinement.pad_and_rotate_xy_planes(
                xy0_plane, rots, n_pix
            )
            xyz_rotated = xyz_rotated_padded[:, :, n_pix**2 : 2 * n_pix**2]

            slices_1 = IterativeRefinement.generate_slices(half_map_3d_f_1, xyz_rotated)

            slices_2 = IterativeRefinement.generate_slices(half_map_3d_f_2, xyz_rotated)

            map_3d_f_updated_1 = np.zeros_like(half_map_3d_f_1)
            map_3d_f_updated_2 = np.zeros_like(half_map_3d_f_2)
            map_3d_f_norm_1 = np.zeros_like(half_map_3d_f_1)
            map_3d_f_norm_2 = np.zeros_like(half_map_3d_f_2)
            counts_3d_updated_1 = np.zeros_like(half_map_3d_r_1)
            counts_3d_updated_2 = np.zeros_like(half_map_3d_r_2)

            for particle_idx in range(particles_f_1.shape[0]):
                ctf_1 = ctfs_1[particle_idx]
                ctf_2 = ctfs_2[particle_idx]

                particle_f_deconv_1 = IterativeRefinement.apply_wiener_filter(
                    particles_f_1, ctf_1, wiener_small_numbers_1
                )
                particle_f_deconv_2 = IterativeRefinement.apply_wiener_filter(
                    particles_f_2, ctf_1, wiener_small_numbers_2
                )

                ctf_vectorized = np.vectorize(IterativeRefinement.apply_ctf_to_slice)

                slices_conv_ctfs_1 = ctf_vectorized(slices_1, ctf_1)
                slices_conv_ctfs_2 = ctf_vectorized(slices_2, ctf_2)

                sigma = 1

                (
                    bayes_factors_1,
                    z_norm_const_1,
                    em_loss_1,
                ) = IterativeRefinement.compute_bayesian_weights(
                    particles_f_1[particle_idx], slices_conv_ctfs_1, sigma
                )
                print(
                    "log z_norm_const_1={}, em_loss_1={}".format(
                        z_norm_const_1, em_loss_1
                    )
                )
                (
                    bayes_factors_2,
                    z_norm_const_2,
                    em_loss_2,
                ) = IterativeRefinement.compute_bayesian_weights(
                    particles_f_2[particle_idx], slices_conv_ctfs_2, sigma
                )
                print(
                    "log z_norm_const_2={}, em_loss_2={}".format(
                        z_norm_const_2, em_loss_2
                    )
                )

                for one_slice_idx in range(len(bayes_factors_1)):
                    xyz_planes = xyz_rotated_padded[one_slice_idx]
                    inserted_slice_3d_r, count_3d_r = self.insert_slice_v(
                        particle_f_deconv_1.real, xyz_planes, xyz_voxels
                    )
                    inserted_slice_3d_i, count_3d_i = self.insert_slice_v(
                        particle_f_deconv_1.imag, xyz_planes, xyz_voxels
                    )
                    map_3d_f_updated_1 += np.sum(
                        inserted_slice_3d_r + 1j * inserted_slice_3d_i, axis=0
                    )
                    counts_3d_updated_1 += np.sum(count_3d_r + count_3d_i, axis=0)

                for one_slice_idx in range(len(bayes_factors_2)):
                    xyz_planes = xyz_rotated_padded[one_slice_idx]
                    inserted_slice_3d_r, count_3d_r = self.insert_slice_v(
                        particle_f_deconv_2.real, xyz_planes, xyz_voxels
                    )
                    inserted_slice_3d_i, count_3d_i = self.insert_slice_v(
                        particle_f_deconv_2.imag, xyz_planes, xyz_voxels
                    )
                    map_3d_f_updated_2 += np.sum(
                        inserted_slice_3d_r + 1j * inserted_slice_3d_i, axis=0
                    )
                    counts_3d_updated_2 += np.sum(count_3d_r + count_3d_i, axis=0)

                map_3d_f_norm_1 = IterativeRefinement.normalize_map(
                    map_3d_f_updated_1, counts_3d_updated_1, count_norm_const
                )
                map_3d_f_norm_2 = IterativeRefinement.normalize_map(
                    map_3d_f_updated_2, counts_3d_updated_2, count_norm_const
                )

            half_map_3d_f_1, half_map_3d_f_2 = IterativeRefinement.apply_noise_model(
                map_3d_f_norm_1, map_3d_f_norm_2
            )

        fsc_1d = IterativeRefinement.compute_fsc(half_map_3d_f_1, half_map_3d_f_2)
        fsc_3d = IterativeRefinement.expand_1d_to_nd(fsc_1d)

        map_3d_f_final = ((half_map_3d_f_1 + half_map_3d_f_2) / 2) * fsc_3d
        map_3d_f_final = torch.from_numpy(map_3d_f_final.reshape(map_shape))
        map_3d_r_final = (
            fourier_to_primal_3D(map_3d_f_final).numpy().reshape((n_pix, n_pix, n_pix))
        )

        half_map_3d_f_1 = torch.from_numpy(half_map_3d_f_1.reshape(map_shape))
        half_map_3d_r_1 = (
            fourier_to_primal_3D(half_map_3d_f_1).numpy().reshape((n_pix, n_pix, n_pix))
        )

        half_map_3d_f_2 = torch.from_numpy(half_map_3d_f_2.reshape(map_shape))
        half_map_3d_r_2 = (
            fourier_to_primal_3D(half_map_3d_f_2).numpy().reshape((n_pix, n_pix, n_pix))
        )

        return map_3d_r_final, half_map_3d_r_1, half_map_3d_r_2, fsc_1d

    @staticmethod
    def normalize_map(map_3d, counts, norm_const):
        """Normalize map by slice counts per voxel.

        Parameters
        ----------
        map_3d : arr
            Shape (n_pix, n_pix, n_pix)
            The map to be normalized.
        counts : arr
            Shape (n_pix, n_pix, n_pix)
            The number of slices that were added within each voxel.
        norm_const : float
            A small number used as part of the wiener-filter-like
            normalization.

        Returns
        -------
        norm_map : arr
            Shape (n_pix, n_pix, n_pix)
            map normalized by counts.
        """
        return map_3d * counts / (norm_const + counts ** 2)

    @staticmethod
    def apply_noise_model(map_3d_f_norm_1, map_3d_f_norm_2):
        """Apply noise model to normalized maps in fourier space.

        Parameters
        ----------
        map_3d_f_norm_1 : arr
            Shape (n_pix, n_pix, n_pix)
            Normalized fourier space half-map 1.
        map_3d_f_norm_2 : arr
            Shape (n_pix, n_pix, n_pix)
            Normalized fourier space half-map 2.

        Returns
        -------
        (map_3d_f_filtered_1, map_3d_f_filtered_2) : (arr, arr)
            Shapes (n_pix, n_pix, n_pix)
            Half-maps with fsc noise filtering applied.
        """
        fsc_1d = IterativeRefinement.compute_fsc(map_3d_f_norm_1, map_3d_f_norm_2)

        fsc_3d = IterativeRefinement.expand_1d_to_nd(fsc_1d)

        map_3d_f_filtered_1 = map_3d_f_norm_1 * fsc_3d
        map_3d_f_filtered_2 = map_3d_f_norm_2 * fsc_3d

        return map_3d_f_filtered_1, map_3d_f_filtered_2

    @staticmethod
    def split_array(arr):
        """Split array into two halves along 0th axis.

        Parameters
        ----------
        arr : arr
            Shape (n_particles, ...)

        Returns
        -------
        arr1 : arr
            Shape (n_particles // 2, ...)
        arr2: arr
            Shape (n_particles // 2, ...)
        """
        idx_half = len(arr) // 2
        arr_1, arr_2 = arr[:idx_half], arr[idx_half:]

        if len(arr_1) != len(arr_2):
            arr_2 = arr[idx_half : 2 * idx_half]

        return arr_1, arr_2

    def build_ctf_array(self):
        """Build 2D array of evaluated CTFs.

                Use inputted CTF parameters, act for each particle.

        Returns
        -------
        ctfs : arr
            Shape (n_ctfs, n_pix, n_pix)
        """
        n_ctfs = len(self.ctf_info)
        ctfs = []

        for i in range(n_ctfs):
            ctfs.append(eval_ctf(**self.ctf_info[i]))

        return np.array(ctfs)

    @staticmethod
    def grid_SO3_uniform(n_rotations):
        """Generate uniformly distributed rotations in SO(3).

        A note on functionality - the geomstats random_uniform library only produces
        rotations onto one hemisphere. So, the rotations are randomly inverted, giving
        them equal probability to fall in either hemisphere.

        Parameters
        ----------
        n_rotations : int
            Number of rotations

        Returns
        -------
        rots : arr
            Array describing rotations.
            Shape (n_rotations, 3, 3)
        """
        geom = special_orthogonal.SpecialOrthogonal(3, "matrix")
        rots = geom.random_uniform(n_rotations)
        if n_rotations == 1:
            rots = np.array((rots,))
        negatives = np.tile(np.random.randint(2, size=n_rotations) * 2 - 1, (3, 3, 1)).T
        rots[:] *= negatives
        return rots

    @staticmethod
    def generate_cartesian_grid(n_pix, d):
        """Generate (x,y,0) plane or (x,y,z) cube.

        Axis values range [-n // 2, ..., n // 2 - 1]

        Parameters
        ----------
        n_pix : int
            Number of pixels along one edge of the plane.
        d : int
            Dimension of output. 2 or 3.

        Returns
        -------
        xyz : arr
            Array describing xy plane or xyz cube in space.
            Shape (3, n_pix**d)
        """
        axis_pts = np.arange(-n_pix // 2, n_pix // 2)
        if d == 2:
            grid = np.meshgrid(axis_pts, axis_pts)

<<<<<<< HEAD
        xy_plane = np.zeros((3, n_pix ** 2))
=======
            xy_plane = np.zeros((3, n_pix**2))
>>>>>>> 0aae6924

            for di in range(2):
                xy_plane[di, :] = grid[di].flatten()

            return xy_plane
        if d == 3:
            grid = np.meshgrid(axis_pts, axis_pts, axis_pts)

            xyz = np.zeros((3, n_pix**3))

            for di in range(3):
                xyz[di] = grid[di].flatten()
            xyz[[0, 1]] = xyz[[1, 0]]

            return xyz
        raise ValueError(f"Dimension {d} received was not 2 or 3.")

    @staticmethod
    def generate_slices(map_3d_f, xyz_rotated):
        """Generate slice coordinates via rotated xy plane.

        Interpolate values from map_3d_f onto 3D coordinates.

        Parameters
        ----------
        map_3d_f : arr, float (not complex)
            Shape (n_pix, n_pix, n_pix)
            Convention x,y,z, with
                -n_pix/2,-n_pix/2,-n_pix/2 pixel at map_3d_f[0,0,0],
                0,0,0 pixel at map_3d_f[n/2,n/2,n/2]
                n_pix/2-1,n_pix/2-1,n_pix/2-1 pixel at the final corner,
                    i.e. map_3d_f[n_pix-1,n_pix-1,n_pix-1]
        xyz_rotated : arr
            Rotated xy planes.
            Shape (n_rotations, 3, n_pix**2)

        Returns
        -------
        slices : arr
            Slice of map_3d_f. Corresponds to Fourier transform
            of projection of rotated map_3d_f.
            Shape (n_rotations, n_pix, n_pix)


        Notes
        -----
        The coordinates are not centered, and the origin/dc component
        is in map_coordinates. This results in an artefact where the
        first column of slices[i] is not (always) interpolated,
        because some rotations, like a 180 deg in xy-plane rotation,
        do not reach it. It is related to the coordinates going
        from [n_pix/2,n_pix/2-1] and not [n_pix/2,n_pix/2].

        The Fourier transform and rotations commute. The overall scale of
        the projection does not change under rotation, and thus the dc component,
        which here corresponds to the origin pixel, should not change locations,
        under all rotations, and is same is in arr_2d[n/2,n/2].
        Otherwise by a rotation, the overall scale of the projection changes,
        which is totally undesirable.

        This makes the "edge effects" of (possibly) having zeros in the values of
        map_coordinates corresponding to -n/2 xyz coordinates after rotation,
        i.e. map_coordinates[0,:,:], map_coordinates[:,0,:] and map_coordinates[:,:,0],
        which correspond to slices[0,:], slices[:,0].
        This behaviour should be anticipated.
        In practice real slices will come from a map_3d_f that goes to zero at the edge,
        and the slices will also go to zero at the edge.
        As far as the presence of noise in the edge pixels, masking that crops
        close enough to the centre will keeping a safe distance from the edge.
        """
        n_rotations = len(xyz_rotated)
        n_pix = len(map_3d_f)
<<<<<<< HEAD
        slices = np.empty((n_rotations, n_pix, n_pix))
        overwrite_empty_with_zero = 0
        slices[:, :, 0] = overwrite_empty_with_zero
        xyz_rotated = np.empty((n_rotations, 3, n_pix ** 2))
=======
        slices = np.empty((n_rotations, n_pix, n_pix), dtype=float)
>>>>>>> 0aae6924
        for i in range(n_rotations):
            slices[i] = map_coordinates(
                map_3d_f.real,
                xyz_rotated[i] + n_pix // 2,
            ).reshape((n_pix, n_pix)) + 1j * map_coordinates(
                map_3d_f.imag,
                xyz_rotated[i] + n_pix // 2,
            ).reshape(
                (n_pix, n_pix)
            )
        return slices

    @staticmethod
    def pad_and_rotate_xy_planes(xy_plane, rots, n_pix, z_offset=0.05):
        """Rotate xy planes after padding them in z symmetrically by z_offset.

        Parameters
        ----------
        xy_plane : arr
            Array describing xy plane in space.
            Shape (3, n_pix**2)
            Convention x,y,z, i.e.
                xy_plane[0] is x coordinate
                xy_plane[1] is y coordinate
                xy_plane[2] is z coordinate, which is all zero
        rots : arr
            Array describing rotations.
            Shape (n_rotations, n_pix**2, 3)
        n_pix : int
            Number of pixels per axis.
        z_offset : float
            Symmetrical z-depth given to the xy_plane before rotating.
            0 < z_offset < 1

        Returns
        -------
        xyz_rotated : arr
            Rotated xy planes, padded on either side by z_offset.
            Shape (n_rotations, 3, 3 * n_pix**2)
        """
        n_rotations = len(rots)
        offset = np.array(
            [
                [0, 0, z_offset],
            ]
        ).T
        xy_plane_padded = np.concatenate(
            (xy_plane + offset, xy_plane, xy_plane - offset), axis=1
        )
        xyz_rotated_padded = np.empty((n_rotations, 3, 3 * n_pix**2))
        for i in range(n_rotations):
            xyz_rotated_padded[i] = rots[i] @ xy_plane_padded
        return xyz_rotated_padded

    @staticmethod
    def insert_slice(slice_real, xy_rotated, xyz):
        """Rotate slice and interpolate onto a 3D grid.

        Rotated xy-planes are expected to be of nonzero depth (i.e. a rotated
        2D plane with some small added z-depth to give "volume" to the slice in
        order for interpolation to be feasible). The slice values are constant
        along the depth axis of the slice.

        Parameters
        ----------
        slice_real : float64 arr
            Shape (n_pix, n_pix) the slice of interest.
        xy_rotated : arr
            Shape (3, 3*n_pix**2) nonzero-depth "plane" of rotated slice coords.
        xyz : arr
            Shape (3, n_pix**3) voxels of 3D map.

        Returns
        -------
        inserted_slice_3d : float64 arr
            Rotated slice in 3D voxel array.
            Shape (n_pix, n_pix, n_pix)
        count_3d : arr
            Voxel array to count slice presence.
            Shape (n_pix, n_pix, n_pix)
        """
        n_pix = slice_real.shape[0]
        slice_values = np.tile(slice_real.reshape((n_pix**2,)), (3,))

        inserted_slice_3d = griddata(
            xy_rotated.T, slice_values, xyz.T, fill_value=0, method="linear"
        ).reshape((n_pix, n_pix, n_pix))

        count_3d = griddata(
            xy_rotated.T,
            np.ones_like(slice_values),
            xyz.T,
            fill_value=0,
            method="linear",
        ).reshape((n_pix, n_pix, n_pix))

        return inserted_slice_3d, count_3d

    def insert_slice_v(self, slices_real, xy_rots, xyz):
        """Vectorized version of insert_slice.

        Parameters
        ----------
        slices_real : float64 arr
            Shape (n_slices, n_pix, n_pix) the slices of interest.
        xy_rots : arr
            Shape (n_slices, 3, 3*n_pix**2) nonzero-depth "planes" of rotated
            slice coords.
        xyz : arr
            Shape (3, n_pix**3) voxels of 3D map.

        Returns
        -------
        inserted_slices_3d : float64 arr
            Rotated slices in 3D voxel arrays.
            Shape (n_slices, n_pix, n_pix, n_pix)
        counts_3d : arr
            Voxel array to count slice presence.
            Shape (n_slices, n_pix, n_pix, n_pix)
        """
        return self.insert_slice_vectorized(slices_real, xy_rots, xyz)

    @staticmethod
    def apply_ctf_to_slice(particle_slice, ctf):
        """Apply CTF to projected slice by convolution.

        particle_slice : arr
            Slice of map_3d_f. Corresponds to Fourier transform
            of projection of rotated map_3d_r.
            Shape (n_pix, n_pix)
        ctf : arr
            CTF parameters for particle.
            Shape (n_pix,n_pix)
        """
        # vectorize and have shape match
        projection_f_conv_ctf = ctf * particle_slice
        return projection_f_conv_ctf

    @staticmethod
    def compute_bayesian_weights(particle, slices, sigma):
        """Compute Bayesian weights of particle to slice.

        Assumes a Gaussian white noise model.

        Parameters
        ----------
        particle : complex64 arr
            Shape (n_pix,n_pix)
        slices : complex64 arr
            Shape (n_slices, n_pix, n_pix)
        sigma : float
          Gaussian white noise std

        Returns
        -------
        bayesian_weights : float64 arr
            Shape (n_slices,)
        z_norm_const : float64
          Normalizaing constant.

        Notes
        -----
        Follows closely Nelson (2021)
        z_norm_const is $U_i$ in Eq. 8.18
        em_loss is $l_i$ from $L = Sigma l_i$ in Eqs. 8.10, 8.21
        bayesian_weights are $gamma_i$ in Eq 8.11
        offset_safe is $K_i$ in Eqs. 8.17, 8.21

        The expectation step is the calculation of bayesian_weights and z_norm_const
        The maximization step is the insertion of the particles.
          into the volume, corresponding to the rotations of the slices
          weighted by bayesian_weights.
        """
        corr_slices_particle = (
            (particle[None, :, :] * slices.conj()).sum(axis=(1, 2)).real
        )
        slices_norm = np.linalg.norm(slices, axis=(1, 2)) ** 2
        particle_norm = np.linalg.norm(particle) ** 2
        scale = -((2 * sigma ** 2) ** -1)
        log_bayesian_weights = scale * (slices_norm - 2 * corr_slices_particle)
        offset_safe = log_bayesian_weights.max()
        bayesian_weights = np.exp(log_bayesian_weights - offset_safe)
        z_norm_const = 1 / bayesian_weights.sum()
        em_loss = -np.log(z_norm_const) + offset_safe + scale * particle_norm
        return bayesian_weights, z_norm_const, em_loss

    @staticmethod
    def apply_wiener_filter(projection_f, ctf, small_number=0.01):
        """Apply Wiener filter to particle projection.

        Parameters
        ----------
        projection_f : arr
            Shape (n_pix, n_pix)
        ctf : arr
            Shape (n_pix, n_pix)
        small_number : float or arr (n_pix, n_pix)
            Used for tuning Wiener filter.

        Returns
        -------
        projection_wfilter_f : arr
            Shape (n_pix, n_pix) the filtered projection.
        """
        wfilter = ctf / (ctf * ctf + small_number)
        projection_wfilter_f = projection_f * wfilter
        return projection_wfilter_f

    @staticmethod
    def get_wiener_small_numbers(particles_f, ctfs, small_number=0.01, fill_zeros=0.01):
        """Compute wiener small number array.

        Parameters
        ----------
        particles_f : arr
            Shape (n_particles, n_pix, n_pix)
            Fourier space particle projections.
        ctfs : arr
            Shape (n_particles, n_pix, n_pix)
            Ctfs of particles
        small_number : float
            Small number for approximating wiener filter effects
        fill_zeros : float
            Small number used in place of zeros that come from small number
            computations.

        Returns
        -------
        wiener_small_numbers : arr
            Shape (n_pix, n_pix)
            Small numbers to be used in wiener filtering each pixel of projections
        """
        wiener_small_numbers = IterativeRefinement.compute_ssnr(
            particles_f, ctfs, small_number
        )
        wiener_small_numbers = np.where(
            np.isclose(wiener_small_numbers, 0), fill_zeros, wiener_small_numbers
        )
        wiener_small_numbers = 1 / wiener_small_numbers
        return wiener_small_numbers

    @staticmethod
    def compute_ssnr(projections_f, ctfs, small_number=0.01):
        """Compute spectral signal to noise ratio (SSNR) for each pixel of projections.

        Uses section 2.6:

        Sindelar, C. V., & Grigorieff, N. (2011). An adaptation of the Wiener
        filter suitable for analyzing images of isolated single particles.
        Journal of Structural Biology, 176(1), 60–74.
        http://doi.org/10.1016/j.jsb.2011.06.010

        Parameters
        ----------
        projections_f : arr
            projections in fourier space.
            Shape (n_projections, n_pix, n_pix)
        ctfs : arr
            Shape (n_ctfs, n_pix, n_pix)
        small_number : float
            Used for "worse" wiener filter approximation during computations.

        Returns
        -------
        ssnr : arr
            Shape (n_pix, n_pix) the SSNR of each pixel of a projection.
        """
        n_pix = len(projections_f[0])

        signal_values = np.sum(ctfs * projections_f, axis=0) / np.sum(
            ctfs * ctfs + small_number, axis=0
        )

        ctf_sq_sum = np.zeros(n_pix // 2)
        ctf_img_sq_sum = np.zeros(n_pix // 2)
        diff_sq_sum = np.zeros(n_pix // 2)
        shell_pixels = np.zeros(n_pix // 2)

        for radius in range(n_pix // 2):
            mask = IterativeRefinement.binary_mask(
                (n_pix // 2, n_pix // 2), radius, projections_f[0].shape, 2
            )
            ctf_sq_sum[radius] = np.sum(mask * np.sum(ctfs**2, axis=0))
            ctf_img_sq_sum[radius] = np.sum(
                mask * np.sum(ctfs**2 * np.abs(projections_f) ** 2, axis=0)
            )
            diff_sq_sum[radius] = np.sum(
                mask * np.sum(np.abs(projections_f - ctfs * signal_values) ** 2, axis=0)
            )
            shell_pixels[radius] = np.sum(mask)

        sigma_rs_2 = ctf_img_sq_sum / ctf_sq_sum
        sigma_rn_2 = diff_sq_sum / (shell_pixels * (len(projections_f) - 1))

        ssnr_1d = (sigma_rs_2 / sigma_rn_2) - shell_pixels / ctf_sq_sum

        return IterativeRefinement.expand_1d_to_nd(ssnr_1d, d=2)

    @staticmethod
    def compute_fsc(map_3d_f_1, map_3d_f_2):
        """Compute the Fourier shell correlation.

                Estimate noise from half maps.

        Parameters
        ----------
        map_3d_f_1 : arr
            Shape (n_pix, n_pix, n_pix)
        map_3d_f_2 : arr
            Shape (n_pix, n_pix, n_pix)

        Returns
        -------
        noise_estimate : arr
            Noise estimates from half maps.
            Shape (n_pix // 2,)

        Source(s):
        ---------
        https://github.com/geoffwoollard/learn_cryoem_math/blob/master/nb/fsc.ipynb
        """
        n_pix = map_3d_f_2.shape[0]
        fsc = np.empty(n_pix // 2, dtype=np.complex64)

        for rad in range(1, n_pix // 2 + 1):
            shell_mask = IterativeRefinement.binary_mask(
                center=(n_pix // 2, n_pix // 2, n_pix // 2),
                radius=rad,
                shape=map_3d_f_1.shape,
                fill=False,
            ).astype(np.bool)

            shell_a = map_3d_f_1[shell_mask]
            shell_b = map_3d_f_2[shell_mask]

            complex_cross_product = (shell_a * np.conjugate(shell_b)).sum()
            norm_product = np.linalg.norm(shell_a) * np.linalg.norm(shell_b)

            fsc[rad - 1] = complex_cross_product / norm_product

        return fsc

    @staticmethod
    def binary_mask(center, radius, shape, d=3, fill=True, shell_thickness=1):
        """Construct a binary spherical shell mask (variable thickness).

        Parameters
        ----------
        center : array-like
            shape (d,)
            the co-ordinates of the center of the shell.
        radius : float
            the radius in pixels of the shell.
        shape : array-like
            shape (d,)
            the shape of the outputted array.
        d : int
            number of dimensions - 2 or 3.
        fill : bool
            Whether to output a shell or a solid sphere.
        shell_thickness : bool
            If outputting a shell, the shell thickness in pixels.

        Returns
        -------
        mask : arr
            shape == shape
            An array of bools with "True" where the sphere mask is
            present.
        """
<<<<<<< HEAD
        a, b, c = center
        nx0, nx1, nx2 = shape
        x0, x1, x2 = np.ogrid[-a : nx0 - a, -b : nx1 - b, -c : nx2 - c]
        r2 = x0 ** 2 + x1 ** 2 + x2 ** 2
        mask = r2 <= radius ** 2
=======
        if d not in (2, 3):
            raise ValueError(f"Dimension {d} was not 2 or 3")
        if d == 3:
            a, b, c = center
            nx0, nx1, nx2 = shape
            x0, x1, x2 = np.ogrid[-a : nx0 - a, -b : nx1 - b, -c : nx2 - c]
            r2 = x0**2 + x1**2 + x2**2

        elif d == 2:
            a, b = center
            nx0, nx1 = shape
            x0, x1 = np.ogrid[-a : nx0 - a, -b : nx1 - b]
            r2 = x0**2 + x1**2

        mask = r2 <= radius**2
>>>>>>> 0aae6924
        if not fill and radius - shell_thickness > 0:
            mask_outer = mask
            mask_inner = r2 <= (radius - shell_thickness) ** 2
            mask = np.logical_xor(mask_outer, mask_inner)

        return mask

    @staticmethod
    def expand_1d_to_nd(arr_1d, d=3):
        """Expand 1D array data into circular or spherical shell.

        Parameters
        ----------
        arr_1d : arr
            Shape (n_pix // 2)
        d : int
            number of dimensions - 2 or 3.

        Returns
        -------
        arr_3d or arr_2d : arr
            Shape (n_pix, n_pix, n_pix) or (n_pix, n_pix)

        Note
        ----
        Edges arr_3d[0,:,:], arr_3d[:,0,:], arr_3d[:,:,0] are zero.
        The dc component is not repeated on the left half, because the outer
        half shell at radius -n_pix/2 does not have a corresponding positive half shell,
        which only goes up to +n_pix/2 -1.
        """
        n_pix = 2 * len(arr_1d)
        if d == 3:
            arr_3d = np.zeros((n_pix, n_pix, n_pix))
            center = (n_pix // 2, n_pix // 2, n_pix // 2)
            for i in reversed(range(n_pix // 2)):
                mask = IterativeRefinement.binary_mask(
                    center, i, arr_3d.shape, 3, fill=False
                )
                arr_3d = np.where(mask, arr_1d[i], arr_3d)

            return arr_3d
        if d == 2:
            arr_2d = np.zeros((n_pix, n_pix))
            center = (n_pix // 2, n_pix // 2)
            for i in reversed(range(n_pix // 2)):
                mask = IterativeRefinement.binary_mask(
                    center, i, arr_2d.shape, 2, fill=False
                )
                arr_2d = np.where(mask, arr_1d[i], arr_2d)

            return arr_2d
        raise ValueError(f"Dimension {d} was not 2 or 3")<|MERGE_RESOLUTION|>--- conflicted
+++ resolved
@@ -304,7 +304,7 @@
             Shape (n_pix, n_pix, n_pix)
             map normalized by counts.
         """
-        return map_3d * counts / (norm_const + counts ** 2)
+        return map_3d * counts / (norm_const + counts**2)
 
     @staticmethod
     def apply_noise_model(map_3d_f_norm_1, map_3d_f_norm_2):
@@ -426,11 +426,7 @@
         if d == 2:
             grid = np.meshgrid(axis_pts, axis_pts)
 
-<<<<<<< HEAD
-        xy_plane = np.zeros((3, n_pix ** 2))
-=======
             xy_plane = np.zeros((3, n_pix**2))
->>>>>>> 0aae6924
 
             for di in range(2):
                 xy_plane[di, :] = grid[di].flatten()
@@ -503,14 +499,7 @@
         """
         n_rotations = len(xyz_rotated)
         n_pix = len(map_3d_f)
-<<<<<<< HEAD
-        slices = np.empty((n_rotations, n_pix, n_pix))
-        overwrite_empty_with_zero = 0
-        slices[:, :, 0] = overwrite_empty_with_zero
-        xyz_rotated = np.empty((n_rotations, 3, n_pix ** 2))
-=======
         slices = np.empty((n_rotations, n_pix, n_pix), dtype=float)
->>>>>>> 0aae6924
         for i in range(n_rotations):
             slices[i] = map_coordinates(
                 map_3d_f.real,
@@ -689,7 +678,7 @@
         )
         slices_norm = np.linalg.norm(slices, axis=(1, 2)) ** 2
         particle_norm = np.linalg.norm(particle) ** 2
-        scale = -((2 * sigma ** 2) ** -1)
+        scale = -((2 * sigma**2) ** -1)
         log_bayesian_weights = scale * (slices_norm - 2 * corr_slices_particle)
         offset_safe = log_bayesian_weights.max()
         bayesian_weights = np.exp(log_bayesian_weights - offset_safe)
@@ -881,13 +870,6 @@
             An array of bools with "True" where the sphere mask is
             present.
         """
-<<<<<<< HEAD
-        a, b, c = center
-        nx0, nx1, nx2 = shape
-        x0, x1, x2 = np.ogrid[-a : nx0 - a, -b : nx1 - b, -c : nx2 - c]
-        r2 = x0 ** 2 + x1 ** 2 + x2 ** 2
-        mask = r2 <= radius ** 2
-=======
         if d not in (2, 3):
             raise ValueError(f"Dimension {d} was not 2 or 3")
         if d == 3:
@@ -903,7 +885,6 @@
             r2 = x0**2 + x1**2
 
         mask = r2 <= radius**2
->>>>>>> 0aae6924
         if not fill and radius - shell_thickness > 0:
             mask_outer = mask
             mask_inner = r2 <= (radius - shell_thickness) ** 2
