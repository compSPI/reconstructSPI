--- conflicted
+++ resolved
@@ -2,7 +2,7 @@
 
 on:
   push:
-    branches: [master,github-actions-test,dev]
+    branches: [master,github-actions-test,dev,reconstructSPI_infrastructure]
     paths-ignore:
     - 'README.md'
     - '.deepsource.toml'
@@ -11,11 +11,7 @@
 
 
   pull_request:
-<<<<<<< HEAD
-    branches: [master,reconstructSPI_infrastructure]
-=======
-    branches: [master,dev]
->>>>>>> 51525479
+    branches: [master,dev,reconstructSPI_infrastructure]
     paths-ignore:
     - 'README.md'
     - '.deepsource.toml'
